<?xml version="1.0" encoding="UTF-8"?>
<Scheme
<<<<<<< HEAD
   LastUpgradeVersion = "1100"
=======
   LastUpgradeVersion = "1150"
>>>>>>> 9275d373
   version = "1.3">
   <BuildAction
      parallelizeBuildables = "YES"
      buildImplicitDependencies = "YES">
      <BuildActionEntries>
         <BuildActionEntry
            buildForTesting = "YES"
            buildForRunning = "YES"
            buildForProfiling = "YES"
            buildForArchiving = "YES"
            buildForAnalyzing = "YES">
            <BuildableReference
               BuildableIdentifier = "primary"
               BlueprintIdentifier = "A58A4ED274A941CA248EA921"
               BuildableName = "Charts.framework"
               BlueprintName = "Charts"
               ReferencedContainer = "container:Charts.xcodeproj">
            </BuildableReference>
         </BuildActionEntry>
      </BuildActionEntries>
   </BuildAction>
   <TestAction
      buildConfiguration = "Debug"
      selectedDebuggerIdentifier = "Xcode.DebuggerFoundation.Debugger.LLDB"
      selectedLauncherIdentifier = "Xcode.DebuggerFoundation.Launcher.LLDB"
      shouldUseLaunchSchemeArgsEnv = "YES">
      <Testables>
         <TestableReference
            skipped = "NO">
            <BuildableReference
               BuildableIdentifier = "primary"
               BlueprintIdentifier = "F2749BD5443C1CB5FE2080C2"
               BuildableName = "ChartsTests.xctest"
               BlueprintName = "ChartsTests"
               ReferencedContainer = "container:Charts.xcodeproj">
            </BuildableReference>
         </TestableReference>
      </Testables>
   </TestAction>
   <LaunchAction
      buildConfiguration = "Debug"
      selectedDebuggerIdentifier = "Xcode.DebuggerFoundation.Debugger.LLDB"
      selectedLauncherIdentifier = "Xcode.DebuggerFoundation.Launcher.LLDB"
      launchStyle = "0"
      useCustomWorkingDirectory = "NO"
      ignoresPersistentStateOnLaunch = "NO"
      debugDocumentVersioning = "YES"
      debugServiceExtension = "internal"
      allowLocationSimulation = "YES">
      <MacroExpansion>
         <BuildableReference
            BuildableIdentifier = "primary"
            BlueprintIdentifier = "A58A4ED274A941CA248EA921"
            BuildableName = "Charts.framework"
            BlueprintName = "Charts"
            ReferencedContainer = "container:Charts.xcodeproj">
         </BuildableReference>
      </MacroExpansion>
      <EnvironmentVariables>
         <EnvironmentVariable
            key = "FB_REFERENCE_IMAGE_DIR"
            value = "$(SOURCE_ROOT)/Tests/ReferenceImages"
            isEnabled = "YES">
         </EnvironmentVariable>
      </EnvironmentVariables>
   </LaunchAction>
   <ProfileAction
      buildConfiguration = "Release"
      shouldUseLaunchSchemeArgsEnv = "YES"
      savedToolIdentifier = ""
      useCustomWorkingDirectory = "NO"
      debugDocumentVersioning = "YES">
   </ProfileAction>
   <AnalyzeAction
      buildConfiguration = "Debug">
   </AnalyzeAction>
   <ArchiveAction
      buildConfiguration = "Release"
      revealArchiveInOrganizer = "YES">
   </ArchiveAction>
</Scheme><|MERGE_RESOLUTION|>--- conflicted
+++ resolved
@@ -1,10 +1,6 @@
 <?xml version="1.0" encoding="UTF-8"?>
 <Scheme
-<<<<<<< HEAD
-   LastUpgradeVersion = "1100"
-=======
    LastUpgradeVersion = "1150"
->>>>>>> 9275d373
    version = "1.3">
    <BuildAction
       parallelizeBuildables = "YES"

--- conflicted
+++ resolved
@@ -16,16 +16,16 @@
 		0529DD51622C8769C1121F90 /* CrossShapeRenderer.swift in Sources */ = {isa = PBXBuildFile; fileRef = 823F7DB281C6C6F069A69605 /* CrossShapeRenderer.swift */; };
 		0577C2B38BCE4C871F262714 /* AnimatedZoomViewJob.swift in Sources */ = {isa = PBXBuildFile; fileRef = 4C2EA58CB336967198D30D20 /* AnimatedZoomViewJob.swift */; };
 		064989461F5C99C7006E8BB3 /* Snapshot.swift in Sources */ = {isa = PBXBuildFile; fileRef = 064989451F5C99C7006E8BB3 /* Snapshot.swift */; };
+		06AB297F20FA726600BAD505 /* Highlighter.swift in Sources */ = {isa = PBXBuildFile; fileRef = 06AB297E20FA726500BAD505 /* Highlighter.swift */; };
 		0A772AEC08246FEC480673E5 /* PieRadarChartViewBase.swift in Sources */ = {isa = PBXBuildFile; fileRef = 4A6C9631C69B2D772BBD9232 /* PieRadarChartViewBase.swift */; };
 		0C52C70C6E6EA09BD7426386 /* RadarChartData.swift in Sources */ = {isa = PBXBuildFile; fileRef = 4BBB57D6FA41029B08F26D7B /* RadarChartData.swift */; };
 		0CAF514A280FF6A14E2A1A23 /* CombinedChartView.swift in Sources */ = {isa = PBXBuildFile; fileRef = 11EF1FE22549E885C8F40738 /* CombinedChartView.swift */; };
 		0D8A89398F9BD5DCC8D7F976 /* CandleChartDataSetProtocol.swift in Sources */ = {isa = PBXBuildFile; fileRef = 18BFB0A14A5C47A302A597D9 /* CandleChartDataSetProtocol.swift */; };
 		11F68AA2EBF822D7208EE002 /* YAxisRendererRadarChart.swift in Sources */ = {isa = PBXBuildFile; fileRef = AA5A16F4A382813C4FE8BDF9 /* YAxisRendererRadarChart.swift */; };
 		1311BEC21E9CC264E971EFAF /* LineRadarChartDataSetProtocol.swift in Sources */ = {isa = PBXBuildFile; fileRef = 4F7E6A99D82E6AE3804D5A39 /* LineRadarChartDataSetProtocol.swift */; };
+		135F11CE20425AF600D655A3 /* PieChartTests.swift in Sources */ = {isa = PBXBuildFile; fileRef = 135F11CD20425AF600D655A3 /* PieChartTests.swift */; };
 		146EE16342C2BADC92E45BF2 /* LineScatterCandleRadarChartDataSetProtocol.swift in Sources */ = {isa = PBXBuildFile; fileRef = 9249AD9AEC8C85772365A128 /* LineScatterCandleRadarChartDataSetProtocol.swift */; };
-		135F11CE20425AF600D655A3 /* PieChartTests.swift in Sources */ = {isa = PBXBuildFile; fileRef = 135F11CD20425AF600D655A3 /* PieChartTests.swift */; };
 		17E994DA88777AA1D8CCFC58 /* BarChartDataSet.swift in Sources */ = {isa = PBXBuildFile; fileRef = C31AA65EA27776F8C653C7E8 /* BarChartDataSet.swift */; };
-		203A39685CC96FC625F616E4 /* Highlighter.swift in Sources */ = {isa = PBXBuildFile; fileRef = 998F2BFE318471AFC05B50AC /* Highlighter.swift */; };
 		219192CA6B4895319AB49DCA /* BarLineScatterCandleBubbleRenderer.swift in Sources */ = {isa = PBXBuildFile; fileRef = 5B1C588E9DF6FFD56D7ADF8E /* BarLineScatterCandleBubbleRenderer.swift */; };
 		2243BBFD1FF156EC00B49D0B /* EquatableTests.swift in Sources */ = {isa = PBXBuildFile; fileRef = 2243BBFB1FF156D000B49D0B /* EquatableTests.swift */; };
 		224EFF991FBAAC4700CF9B3B /* (null) in Sources */ = {isa = PBXBuildFile; };
@@ -172,6 +172,7 @@
 		04F7B9DF1F2D66E7279771D4 /* PieRadarHighlighter.swift */ = {isa = PBXFileReference; includeInIndex = 1; lastKnownFileType = sourcecode.swift; name = PieRadarHighlighter.swift; path = Source/Charts/Highlight/PieRadarHighlighter.swift; sourceTree = "<group>"; };
 		0619A877C69A95ECCC440A44 /* LineChartView.swift */ = {isa = PBXFileReference; includeInIndex = 1; lastKnownFileType = sourcecode.swift; name = LineChartView.swift; path = Source/Charts/Charts/LineChartView.swift; sourceTree = "<group>"; };
 		064989451F5C99C7006E8BB3 /* Snapshot.swift */ = {isa = PBXFileReference; lastKnownFileType = sourcecode.swift; name = Snapshot.swift; path = Tests/Charts/Snapshot.swift; sourceTree = "<group>"; };
+		06AB297E20FA726500BAD505 /* Highlighter.swift */ = {isa = PBXFileReference; fileEncoding = 4; lastKnownFileType = sourcecode.swift; name = Highlighter.swift; path = Source/Charts/Highlight/Highlighter.swift; sourceTree = "<group>"; };
 		0BD9DF16AF59680A3BB49452 /* AxisValueFormatter.swift */ = {isa = PBXFileReference; includeInIndex = 1; lastKnownFileType = sourcecode.swift; name = AxisValueFormatter.swift; path = Source/Charts/Formatters/AxisValueFormatter.swift; sourceTree = "<group>"; };
 		0DABDBBCCE6B3620C967F04A /* LineChartRenderer.swift */ = {isa = PBXFileReference; includeInIndex = 1; lastKnownFileType = sourcecode.swift; name = LineChartRenderer.swift; path = Source/Charts/Renderers/LineChartRenderer.swift; sourceTree = "<group>"; };
 		0DDE409E9ECF54D2C146A6F0 /* CombinedChartData.swift */ = {isa = PBXFileReference; includeInIndex = 1; lastKnownFileType = sourcecode.swift; name = CombinedChartData.swift; path = Source/Charts/Data/Implementations/Standard/CombinedChartData.swift; sourceTree = "<group>"; };
@@ -259,12 +260,7 @@
 		923206233CA89FD03565FF87 /* LineScatterCandleRadarRenderer.swift */ = {isa = PBXFileReference; includeInIndex = 1; lastKnownFileType = sourcecode.swift; name = LineScatterCandleRadarRenderer.swift; path = Source/Charts/Renderers/LineScatterCandleRadarRenderer.swift; sourceTree = "<group>"; };
 		9249AD9AEC8C85772365A128 /* LineScatterCandleRadarChartDataSetProtocol.swift */ = {isa = PBXFileReference; includeInIndex = 1; lastKnownFileType = sourcecode.swift; name = LineScatterCandleRadarChartDataSetProtocol.swift; path = Source/Charts/Data/Interfaces/LineScatterCandleRadarChartDataSetProtocol.swift; sourceTree = "<group>"; };
 		93EF9709CF635BEE70D1ABC5 /* DataApproximator.swift */ = {isa = PBXFileReference; includeInIndex = 1; lastKnownFileType = sourcecode.swift; name = DataApproximator.swift; path = Source/Charts/Filters/DataApproximator.swift; sourceTree = "<group>"; };
-<<<<<<< HEAD
-		998F2BFE318471AFC05B50AC /* Highlighter.swift */ = {isa = PBXFileReference; includeInIndex = 1; lastKnownFileType = sourcecode.swift; name = Highlighter.swift; path = Source/Charts/Highlight/Highlighter.swift; sourceTree = "<group>"; };
-=======
 		97AD2D4520AF917100F9C24A /* Platform+Accessibility.swift */ = {isa = PBXFileReference; fileEncoding = 4; lastKnownFileType = sourcecode.swift; name = "Platform+Accessibility.swift"; path = "Source/Charts/Utils/Platform+Accessibility.swift"; sourceTree = "<group>"; };
-		998F2BFE318471AFC05B50AC /* IHighlighter.swift */ = {isa = PBXFileReference; includeInIndex = 1; lastKnownFileType = sourcecode.swift; name = IHighlighter.swift; path = Source/Charts/Highlight/IHighlighter.swift; sourceTree = "<group>"; };
->>>>>>> 61eb6e6b
 		9A26C8DA1F87B01700367599 /* DataApproximator+N.swift */ = {isa = PBXFileReference; fileEncoding = 4; lastKnownFileType = sourcecode.swift; name = "DataApproximator+N.swift"; path = "Source/Charts/Filters/DataApproximator+N.swift"; sourceTree = "<group>"; };
 		9D7184C8A5A60A3522AB9B05 /* BarChartDataProvider.swift */ = {isa = PBXFileReference; includeInIndex = 1; lastKnownFileType = sourcecode.swift; name = BarChartDataProvider.swift; path = Source/Charts/Interfaces/BarChartDataProvider.swift; sourceTree = "<group>"; };
 		9DCD13D558BA177D5952AD66 /* PieChartView.swift */ = {isa = PBXFileReference; includeInIndex = 1; lastKnownFileType = sourcecode.swift; name = PieChartView.swift; path = Source/Charts/Charts/PieChartView.swift; sourceTree = "<group>"; };
@@ -488,12 +484,12 @@
 		42824E1F334B0C484AF4C594 /* Highlight */ = {
 			isa = PBXGroup;
 			children = (
+				06AB297E20FA726500BAD505 /* Highlighter.swift */,
 				543729805D897CC03E5F78D3 /* BarHighlighter.swift */,
 				5983826927D825EF5F855C28 /* ChartHighlighter.swift */,
 				2465CB73738EBAFB46C57288 /* CombinedHighlighter.swift */,
 				3D64616883374310C505EC39 /* Highlight.swift */,
 				33BE9A97FFA41D3D85CAFFC7 /* HorizontalBarHighlighter.swift */,
-				998F2BFE318471AFC05B50AC /* Highlighter.swift */,
 				7036F11832C017E26AC750A4 /* PieHighlighter.swift */,
 				04F7B9DF1F2D66E7279771D4 /* PieRadarHighlighter.swift */,
 				F368CF209744D8F3B85B1028 /* RadarHighlighter.swift */,
@@ -923,7 +919,6 @@
 				64FA1EDB4DC1F65727D52D10 /* CombinedHighlighter.swift in Sources */,
 				758EB1C75063ED3373542F3B /* Highlight.swift in Sources */,
 				4E98788ABEF6496C23F3E6C6 /* HorizontalBarHighlighter.swift in Sources */,
-				203A39685CC96FC625F616E4 /* Highlighter.swift in Sources */,
 				73EDF662AD989E930D365B72 /* PieHighlighter.swift in Sources */,
 				3097296AC7FFA994FE4AD312 /* PieRadarHighlighter.swift in Sources */,
 				C33E1AF5471A60BA42DAF52E /* RadarHighlighter.swift in Sources */,
@@ -936,6 +931,7 @@
 				65EA404AE098EBCE8D5DE04B /* CombinedChartDataProvider.swift in Sources */,
 				2BA03CEC36BADCF682F1328B /* LineChartDataProvider.swift in Sources */,
 				0511E43EF3FD2CDE7F7F15DB /* ScatterChartDataProvider.swift in Sources */,
+				06AB297F20FA726600BAD505 /* Highlighter.swift in Sources */,
 				7EE6EFE70CF4D8B09CAFCD01 /* AnimatedMoveViewJob.swift in Sources */,
 				CC7F8198A13249B5DEBBF25E /* AnimatedViewPortJob.swift in Sources */,
 				0577C2B38BCE4C871F262714 /* AnimatedZoomViewJob.swift in Sources */,

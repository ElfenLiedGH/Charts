--- conflicted
+++ resolved
@@ -111,11 +111,7 @@
 		B13C74B4FF705D7B595D01EF /* AxisValueFormatter.swift in Sources */ = {isa = PBXBuildFile; fileRef = 0BD9DF16AF59680A3BB49452 /* AxisValueFormatter.swift */; };
 		B539114951455C35BADAE3F3 /* PieChartDataSet.swift in Sources */ = {isa = PBXBuildFile; fileRef = A4FB5E3761EF8B4D1E1E1014 /* PieChartDataSet.swift */; };
 		B6BF9A561F91993A00E62A5D /* CombinedChartTests.swift in Sources */ = {isa = PBXBuildFile; fileRef = B6BF9A551F91993A00E62A5D /* CombinedChartTests.swift */; };
-<<<<<<< HEAD
 		B6C9F450D937B87224D29D5C /* FillFormatter.swift in Sources */ = {isa = PBXBuildFile; fileRef = 818AC6B12505B7C0A53D62F9 /* FillFormatter.swift */; };
-=======
-		B6C9F450D937B87224D29D5C /* IFillFormatter.swift in Sources */ = {isa = PBXBuildFile; fileRef = 818AC6B12505B7C0A53D62F9 /* IFillFormatter.swift */; };
->>>>>>> ab79255d
 		B6DCC229615EFE706F64A37D /* LineScatterCandleRadarRenderer.swift in Sources */ = {isa = PBXBuildFile; fileRef = 923206233CA89FD03565FF87 /* LineScatterCandleRadarRenderer.swift */; };
 		B85DEB06B4C1AFFC8A0E3295 /* CircleShapeRenderer.swift in Sources */ = {isa = PBXBuildFile; fileRef = ECE1B1623D3AF69CECAE8562 /* CircleShapeRenderer.swift */; };
 		BEFD9518F3A74ACF8FA33308 /* Charts.h in Headers */ = {isa = PBXBuildFile; fileRef = 4F9922F0641F7955DC6CD324 /* Charts.h */; settings = {ATTRIBUTES = (Public, ); }; };
@@ -556,10 +552,7 @@
 			children = (
 				5C3F5E1A69EC06E86505F7B1 /* BarChartTests.swift */,
 				7AB9062A28AAB9469752A954 /* ChartUtilsTests.swift */,
-<<<<<<< HEAD
 				2243BBFB1FF156D000B49D0B /* EquatableTests.swift */,
-=======
->>>>>>> ab79255d
 				B6BF9A551F91993A00E62A5D /* CombinedChartTests.swift */,
 				D2E1819D72CD7B6C4A4E8048 /* LineChartTests.swift */,
 				064989451F5C99C7006E8BB3 /* Snapshot.swift */,
@@ -977,10 +970,7 @@
 			files = (
 				3B11556EB7DC034E2FC958E4 /* BarChartTests.swift in Sources */,
 				8E1192F7A7152E9DA92C56A9 /* ChartUtilsTests.swift in Sources */,
-<<<<<<< HEAD
 				2243BBFD1FF156EC00B49D0B /* EquatableTests.swift in Sources */,
-=======
->>>>>>> ab79255d
 				B6BF9A561F91993A00E62A5D /* CombinedChartTests.swift in Sources */,
 				2BF85BEA981B359A65E9BF67 /* LineChartTests.swift in Sources */,
 				064989461F5C99C7006E8BB3 /* Snapshot.swift in Sources */,

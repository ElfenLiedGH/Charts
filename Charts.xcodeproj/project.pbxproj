--- conflicted
+++ resolved
@@ -21,20 +21,14 @@
 		0CAF514A280FF6A14E2A1A23 /* CombinedChartView.swift in Sources */ = {isa = PBXBuildFile; fileRef = 11EF1FE22549E885C8F40738 /* CombinedChartView.swift */; };
 		0D8A89398F9BD5DCC8D7F976 /* CandleChartDataSetProtocol.swift in Sources */ = {isa = PBXBuildFile; fileRef = 18BFB0A14A5C47A302A597D9 /* CandleChartDataSetProtocol.swift */; };
 		11F68AA2EBF822D7208EE002 /* YAxisRendererRadarChart.swift in Sources */ = {isa = PBXBuildFile; fileRef = AA5A16F4A382813C4FE8BDF9 /* YAxisRendererRadarChart.swift */; };
-<<<<<<< HEAD
 		1311BEC21E9CC264E971EFAF /* LineRadarChartDataSetProtocol.swift in Sources */ = {isa = PBXBuildFile; fileRef = 4F7E6A99D82E6AE3804D5A39 /* LineRadarChartDataSetProtocol.swift */; };
 		146EE16342C2BADC92E45BF2 /* LineScatterCandleRadarChartDataSetProtocol.swift in Sources */ = {isa = PBXBuildFile; fileRef = 9249AD9AEC8C85772365A128 /* LineScatterCandleRadarChartDataSetProtocol.swift */; };
-=======
-		1311BEC21E9CC264E971EFAF /* ILineRadarChartDataSet.swift in Sources */ = {isa = PBXBuildFile; fileRef = 4F7E6A99D82E6AE3804D5A39 /* ILineRadarChartDataSet.swift */; };
 		135F11CE20425AF600D655A3 /* PieChartTests.swift in Sources */ = {isa = PBXBuildFile; fileRef = 135F11CD20425AF600D655A3 /* PieChartTests.swift */; };
-		146EE16342C2BADC92E45BF2 /* ILineScatterCandleRadarChartDataSet.swift in Sources */ = {isa = PBXBuildFile; fileRef = 9249AD9AEC8C85772365A128 /* ILineScatterCandleRadarChartDataSet.swift */; };
->>>>>>> 695979ea
 		17E994DA88777AA1D8CCFC58 /* BarChartDataSet.swift in Sources */ = {isa = PBXBuildFile; fileRef = C31AA65EA27776F8C653C7E8 /* BarChartDataSet.swift */; };
 		203A39685CC96FC625F616E4 /* Highlighter.swift in Sources */ = {isa = PBXBuildFile; fileRef = 998F2BFE318471AFC05B50AC /* Highlighter.swift */; };
 		219192CA6B4895319AB49DCA /* BarLineScatterCandleBubbleRenderer.swift in Sources */ = {isa = PBXBuildFile; fileRef = 5B1C588E9DF6FFD56D7ADF8E /* BarLineScatterCandleBubbleRenderer.swift */; };
 		2243BBFD1FF156EC00B49D0B /* EquatableTests.swift in Sources */ = {isa = PBXBuildFile; fileRef = 2243BBFB1FF156D000B49D0B /* EquatableTests.swift */; };
 		224EFF991FBAAC4700CF9B3B /* (null) in Sources */ = {isa = PBXBuildFile; };
-		22A8C4802002C85A004C1CAE /* DataApproximator+N.swift in Sources */ = {isa = PBXBuildFile; fileRef = 22A8C47F2002C85A004C1CAE /* DataApproximator+N.swift */; };
 		23649EFC635A76022F07FFA6 /* PieChartDataEntry.swift in Sources */ = {isa = PBXBuildFile; fileRef = BD02157CF8CEE1189BF681DA /* PieChartDataEntry.swift */; };
 		23FA50B2730D8C7ACA091C4F /* BarChartRenderer.swift in Sources */ = {isa = PBXBuildFile; fileRef = 75F279974FE650E57A061B09 /* BarChartRenderer.swift */; };
 		24151B0729D77251A8494D70 /* LineRadarRenderer.swift in Sources */ = {isa = PBXBuildFile; fileRef = 105FFC9D3773A9C7A60A897F /* LineRadarRenderer.swift */; };
@@ -195,7 +189,6 @@
 		2194AA554712E6BA2677F114 /* BubbleChartRenderer.swift */ = {isa = PBXFileReference; includeInIndex = 1; lastKnownFileType = sourcecode.swift; name = BubbleChartRenderer.swift; path = Source/Charts/Renderers/BubbleChartRenderer.swift; sourceTree = "<group>"; };
 		219BC9CEA037F897E92E45D1 /* ScatterChartDataSetProtocol.swift */ = {isa = PBXFileReference; includeInIndex = 1; lastKnownFileType = sourcecode.swift; name = ScatterChartDataSetProtocol.swift; path = Source/Charts/Data/Interfaces/ScatterChartDataSetProtocol.swift; sourceTree = "<group>"; };
 		2243BBFB1FF156D000B49D0B /* EquatableTests.swift */ = {isa = PBXFileReference; fileEncoding = 4; lastKnownFileType = sourcecode.swift; name = EquatableTests.swift; path = Tests/Charts/EquatableTests.swift; sourceTree = "<group>"; };
-		22A8C47F2002C85A004C1CAE /* DataApproximator+N.swift */ = {isa = PBXFileReference; fileEncoding = 4; lastKnownFileType = sourcecode.swift; name = "DataApproximator+N.swift"; path = "Source/Charts/Filters/DataApproximator+N.swift"; sourceTree = "<group>"; };
 		23D35CF6F9177D77B6B97AE1 /* XShapeRenderer.swift */ = {isa = PBXFileReference; includeInIndex = 1; lastKnownFileType = sourcecode.swift; name = XShapeRenderer.swift; path = Source/Charts/Renderers/Scatter/XShapeRenderer.swift; sourceTree = "<group>"; };
 		2440DB759AB93B4A928A3F6F /* RadarChartView.swift */ = {isa = PBXFileReference; includeInIndex = 1; lastKnownFileType = sourcecode.swift; name = RadarChartView.swift; path = Source/Charts/Charts/RadarChartView.swift; sourceTree = "<group>"; };
 		2465CB73738EBAFB46C57288 /* CombinedHighlighter.swift */ = {isa = PBXFileReference; includeInIndex = 1; lastKnownFileType = sourcecode.swift; name = CombinedHighlighter.swift; path = Source/Charts/Highlight/CombinedHighlighter.swift; sourceTree = "<group>"; };
@@ -265,12 +258,8 @@
 		923206233CA89FD03565FF87 /* LineScatterCandleRadarRenderer.swift */ = {isa = PBXFileReference; includeInIndex = 1; lastKnownFileType = sourcecode.swift; name = LineScatterCandleRadarRenderer.swift; path = Source/Charts/Renderers/LineScatterCandleRadarRenderer.swift; sourceTree = "<group>"; };
 		9249AD9AEC8C85772365A128 /* LineScatterCandleRadarChartDataSetProtocol.swift */ = {isa = PBXFileReference; includeInIndex = 1; lastKnownFileType = sourcecode.swift; name = LineScatterCandleRadarChartDataSetProtocol.swift; path = Source/Charts/Data/Interfaces/LineScatterCandleRadarChartDataSetProtocol.swift; sourceTree = "<group>"; };
 		93EF9709CF635BEE70D1ABC5 /* DataApproximator.swift */ = {isa = PBXFileReference; includeInIndex = 1; lastKnownFileType = sourcecode.swift; name = DataApproximator.swift; path = Source/Charts/Filters/DataApproximator.swift; sourceTree = "<group>"; };
-<<<<<<< HEAD
 		998F2BFE318471AFC05B50AC /* Highlighter.swift */ = {isa = PBXFileReference; includeInIndex = 1; lastKnownFileType = sourcecode.swift; name = Highlighter.swift; path = Source/Charts/Highlight/Highlighter.swift; sourceTree = "<group>"; };
-=======
-		998F2BFE318471AFC05B50AC /* IHighlighter.swift */ = {isa = PBXFileReference; includeInIndex = 1; lastKnownFileType = sourcecode.swift; name = IHighlighter.swift; path = Source/Charts/Highlight/IHighlighter.swift; sourceTree = "<group>"; };
 		9A26C8DA1F87B01700367599 /* DataApproximator+N.swift */ = {isa = PBXFileReference; fileEncoding = 4; lastKnownFileType = sourcecode.swift; name = "DataApproximator+N.swift"; path = "Source/Charts/Filters/DataApproximator+N.swift"; sourceTree = "<group>"; };
->>>>>>> 695979ea
 		9D7184C8A5A60A3522AB9B05 /* BarChartDataProvider.swift */ = {isa = PBXFileReference; includeInIndex = 1; lastKnownFileType = sourcecode.swift; name = BarChartDataProvider.swift; path = Source/Charts/Interfaces/BarChartDataProvider.swift; sourceTree = "<group>"; };
 		9DCD13D558BA177D5952AD66 /* PieChartView.swift */ = {isa = PBXFileReference; includeInIndex = 1; lastKnownFileType = sourcecode.swift; name = PieChartView.swift; path = Source/Charts/Charts/PieChartView.swift; sourceTree = "<group>"; };
 		9E7C673B9ED4340F550A9283 /* LegendEntry.swift */ = {isa = PBXFileReference; includeInIndex = 1; lastKnownFileType = sourcecode.swift; name = LegendEntry.swift; path = Source/Charts/Components/LegendEntry.swift; sourceTree = "<group>"; };
@@ -587,11 +576,7 @@
 			isa = PBXGroup;
 			children = (
 				93EF9709CF635BEE70D1ABC5 /* DataApproximator.swift */,
-<<<<<<< HEAD
-				22A8C47F2002C85A004C1CAE /* DataApproximator+N.swift */,
-=======
 				9A26C8DA1F87B01700367599 /* DataApproximator+N.swift */,
->>>>>>> 695979ea
 			);
 			name = Filters;
 			sourceTree = "<group>";
@@ -896,11 +881,7 @@
 				0C52C70C6E6EA09BD7426386 /* RadarChartData.swift in Sources */,
 				C2EFB4EC8C97FA9987F1B50D /* RadarChartDataEntry.swift in Sources */,
 				E3B28EA1E21279DF3889BCE8 /* RadarChartDataSet.swift in Sources */,
-<<<<<<< HEAD
-				22A8C4802002C85A004C1CAE /* DataApproximator+N.swift in Sources */,
-=======
 				9A26C8DB1F87B01700367599 /* DataApproximator+N.swift in Sources */,
->>>>>>> 695979ea
 				2B791E64E7C4523B1A63F72A /* ScatterChartData.swift in Sources */,
 				EB56849433A76B08606B73EB /* ScatterChartDataSet.swift in Sources */,
 				C3F0DDB7F0A922F0BB7EDB8A /* BarChartDataSetProtocol.swift in Sources */,

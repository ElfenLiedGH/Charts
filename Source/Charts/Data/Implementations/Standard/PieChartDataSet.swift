//
//  PieChartDataSet.swift
//  Charts
//
//  Copyright 2015 Daniel Cohen Gindi & Philipp Jahoda
//  A port of MPAndroidChart for iOS
//  Licensed under Apache License 2.0
//
//  https://github.com/danielgindi/Charts
//

import Foundation
import CoreGraphics

open class PieChartDataSet: ChartDataSet, PieChartDataSetProtocol
{
    @objc(PieChartValuePosition)
    public enum ValuePosition: Int
    {
        case insideSlice
        case outsideSlice
    }

    private func initialize()
    {
        self.valueTextColor = NSUIColor.white
        self.valueFont = NSUIFont.systemFont(ofSize: 13.0)
    }

    public required init()
    {
        super.init()
        initialize()
    }
<<<<<<< HEAD
    
    public override init(values: [ChartDataEntry], label: String)
=======

    public override init(values: [ChartDataEntry]?, label: String?)
>>>>>>> 61eb6e6b
    {
        super.init(values: values, label: label)
        initialize()
    }

    internal override func calcMinMax(entry e: ChartDataEntry)
    {
        calcMinMaxY(entry: e)
    }

    // MARK: - Styling functions and accessors

    private var _sliceSpace = CGFloat(0.0)

    /// the space in pixels between the pie-slices
    /// **default**: 0
    /// **maximum**: 20
    open var sliceSpace: CGFloat
    {
        get
        {
            return _sliceSpace
        }
        set
        {
            switch newValue {
            case ..<0.0: _sliceSpace = 0.0
            case 20.0...: _sliceSpace = 20.0
            default: _sliceSpace = newValue
            }
        }
    }

    /// When enabled, slice spacing will be 0.0 when the smallest value is going to be smaller than the slice spacing itself.
    open var automaticallyDisableSliceSpacing: Bool = false

    /// indicates the selection distance of a pie slice
    open var selectionShift = CGFloat(18.0)

    open var xValuePosition: ValuePosition = .insideSlice
    open var yValuePosition: ValuePosition = .insideSlice

    /// When valuePosition is OutsideSlice, indicates line color
    open var valueLineColor: NSUIColor? = NSUIColor.black

    /// When valuePosition is OutsideSlice, indicates line width
    open var valueLineWidth: CGFloat = 1.0

    /// When valuePosition is OutsideSlice, indicates offset as percentage out of the slice size
    open var valueLinePart1OffsetPercentage: CGFloat = 0.75

    /// When valuePosition is OutsideSlice, indicates length of first half of the line
    open var valueLinePart1Length: CGFloat = 0.3

    /// When valuePosition is OutsideSlice, indicates length of second half of the line
    open var valueLinePart2Length: CGFloat = 0.4

    /// When valuePosition is OutsideSlice, this allows variable line length
    open var valueLineVariableLength: Bool = true

    /// the font for the slice-text labels
    open var entryLabelFont: NSUIFont? = nil

    /// the color for the slice-text labels
    open var entryLabelColor: NSUIColor? = nil

    /// the color for the highlighted sector
    open var highlightColor: NSUIColor? = nil

    // MARK: - NSCopying

    open override func copyWithZone(_ zone: NSZone?) -> AnyObject
    {
        let copy = super.copyWithZone(zone) as! PieChartDataSet
        copy._sliceSpace = _sliceSpace
        copy.selectionShift = selectionShift
        copy.highlightColor = highlightColor
        return copy
    }
}<|MERGE_RESOLUTION|>--- conflicted
+++ resolved
@@ -32,13 +32,8 @@
         super.init()
         initialize()
     }
-<<<<<<< HEAD
     
     public override init(values: [ChartDataEntry], label: String)
-=======
-
-    public override init(values: [ChartDataEntry]?, label: String?)
->>>>>>> 61eb6e6b
     {
         super.init(values: values, label: label)
         initialize()

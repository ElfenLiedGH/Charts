//
//  ChartData.swift
//  Charts
//
//  Copyright 2015 Daniel Cohen Gindi & Philipp Jahoda
//  A port of MPAndroidChart for iOS
//  Licensed under Apache License 2.0
//
//  https://github.com/danielgindi/Charts
//

import Foundation

open class ChartData: NSObject, ExpressibleByArrayLiteral
{

    @objc public internal(set) var xMax = -Double.greatestFiniteMagnitude
    @objc public internal(set) var xMin = Double.greatestFiniteMagnitude
    @objc public internal(set) var yMax = -Double.greatestFiniteMagnitude
    @objc public internal(set) var yMin = Double.greatestFiniteMagnitude
    var leftAxisMax = -Double.greatestFiniteMagnitude
    var leftAxisMin = Double.greatestFiniteMagnitude
    var rightAxisMax = -Double.greatestFiniteMagnitude
    var rightAxisMin = Double.greatestFiniteMagnitude

    // MARK: - Accessibility
    
    /// When the data entry labels are generated identifiers, set this property to prepend a string before each identifier
    ///
    /// For example, if a label is "#3", settings this property to "Item" allows it to be spoken as "Item #3"
    @objc open var accessibilityEntryLabelPrefix: String?
    
    /// When the data entry value requires a unit, use this property to append the string representation of the unit to the value
    ///
    /// For example, if a value is "44.1", setting this property to "m" allows it to be spoken as "44.1 m"
    @objc open var accessibilityEntryLabelSuffix: String?
    
    /// If the data entry value is a count, set this to true to allow plurals and other grammatical changes
    /// **default**: false
    @objc open var accessibilityEntryLabelSuffixIsCount: Bool = false
    
    var _dataSets = [Element]()
    
    public override required init()
    {
        super.init()
    }

    public required init(arrayLiteral elements: Element...)
    {
        super.init()
        self.dataSets = elements
    }

    @objc public init(dataSets: [Element])
    {
        super.init()
        self.dataSets = dataSets
    }
    
    @objc public convenience init(dataSet: Element)
    {
        self.init(dataSets: [dataSet])
    }

    /// Call this method to let the ChartData know that the underlying data has changed.
    /// Calling this performs all necessary recalculations needed when the contained data has changed.
    @objc open func notifyDataChanged()
    {
        calcMinMax()
    }
    
    @objc open func calcMinMaxY(fromX: Double, toX: Double)
    {
<<<<<<< HEAD
        _dataSets.forEach { $0.calcMinMaxY(fromX: fromX, toX: toX) }
=======
        forEach { $0.calcMinMaxY(fromX: fromX, toX: toX) }
        
>>>>>>> 9275d373
        // apply the new data
        calcMinMax()
    }
    
    /// calc minimum and maximum y value over all datasets
    @objc open func calcMinMax()
    {
<<<<<<< HEAD
        _yMax = -Double.greatestFiniteMagnitude
        _yMin = Double.greatestFiniteMagnitude
        _xMax = -Double.greatestFiniteMagnitude
        _xMin = Double.greatestFiniteMagnitude
        
        _dataSets.forEach { calcMinMax(dataSet: $0) }
        
        _leftAxisMax = -Double.greatestFiniteMagnitude
        _leftAxisMin = Double.greatestFiniteMagnitude
        _rightAxisMax = -Double.greatestFiniteMagnitude
        _rightAxisMin = Double.greatestFiniteMagnitude
        
=======
        leftAxisMax = -.greatestFiniteMagnitude
        leftAxisMin = .greatestFiniteMagnitude
        rightAxisMax = -.greatestFiniteMagnitude
        rightAxisMin = .greatestFiniteMagnitude
        yMax = -.greatestFiniteMagnitude
        yMin = .greatestFiniteMagnitude
        xMax = -.greatestFiniteMagnitude
        xMin = .greatestFiniteMagnitude

        forEach { calcMinMax(dataSet: $0) }

>>>>>>> 9275d373
        // left axis
        let firstLeft = getFirstLeft(dataSets: dataSets)
        
        if firstLeft !== nil
        {
            leftAxisMax = firstLeft!.yMax
            leftAxisMin = firstLeft!.yMin

            for dataSet in _dataSets where dataSet.axisDependency == .left
            {
                if dataSet.yMin < leftAxisMin
                {
                    leftAxisMin = dataSet.yMin
                }

                if dataSet.yMax > leftAxisMax
                {
                    leftAxisMax = dataSet.yMax
                }
            }
        }
        
        // right axis
        let firstRight = getFirstRight(dataSets: dataSets)
        
        if firstRight !== nil
        {
            rightAxisMax = firstRight!.yMax
            rightAxisMin = firstRight!.yMin
            
            for dataSet in _dataSets where dataSet.axisDependency == .right
            {
                if dataSet.yMin < rightAxisMin
                {
                    rightAxisMin = dataSet.yMin
                }

                if dataSet.yMax > rightAxisMax
                {
                    rightAxisMax = dataSet.yMax
                }
            }
        }
    }

    /// Adjusts the current minimum and maximum values based on the provided Entry object.
    @objc open func calcMinMax(entry e: ChartDataEntry, axis: YAxis.AxisDependency)
    {
        xMax = Swift.max(xMax, e.x)
        xMin = Swift.min(xMin, e.x)
        yMax = Swift.max(yMax, e.y)
        yMin = Swift.min(yMin, e.y)

        switch axis
        {
        case .left:
            leftAxisMax = Swift.max(leftAxisMax, e.y)
            leftAxisMin = Swift.min(leftAxisMin, e.y)

        case .right:
            rightAxisMax = Swift.max(rightAxisMax, e.y)
            rightAxisMin = Swift.min(rightAxisMin, e.y)
        }
    }
    
    /// Adjusts the minimum and maximum values based on the given DataSet.
    @objc open func calcMinMax(dataSet d: Element)
    {
        xMax = Swift.max(xMax, d.xMax)
        xMin = Swift.min(xMin, d.xMin)
        yMax = Swift.max(yMax, d.yMax)
        yMin = Swift.min(yMin, d.yMin)

        switch d.axisDependency
        {
        case .left:
            leftAxisMax = Swift.max(leftAxisMax, d.yMax)
            leftAxisMin = Swift.min(leftAxisMin, d.yMin)

        case .right:
            rightAxisMax = Swift.max(rightAxisMax, d.yMax)
            rightAxisMin = Swift.min(rightAxisMin, d.yMin)
        }
    }
    
<<<<<<< HEAD
    /// The number of LineDataSets this object contains
    @objc open var dataSetCount: Int
    {
        return _dataSets.count
    }
    
    /// The smallest y-value the data object contains.
    @objc open var yMin: Double
    {
        return _yMin
    }
    
    @nonobjc
    open func getYMin() -> Double
    {
        return _yMin
=======
    /// - returns: The number of LineDataSets this object contains
    // exists only for objc compatibility
    @objc open var dataSetCount: Int
    {
        return dataSets.count
>>>>>>> 9275d373
    }

    @objc open func getYMin(axis: YAxis.AxisDependency) -> Double
    {
        // TODO: Why does it make sense to return the other axisMin if there is none for the one requested?
        switch axis
        {
        case .left:
            if leftAxisMin == .greatestFiniteMagnitude
            {
                return rightAxisMin
            }
            else
            {
                return leftAxisMin
            }

        case .right:
            if rightAxisMin == .greatestFiniteMagnitude
            {
                return leftAxisMin
            }
            else
            {
                return rightAxisMin
            }
        }
    }
<<<<<<< HEAD
    
    /// The greatest y-value the data object contains.
    @objc open var yMax: Double
    {
        return _yMax
    }
    
    @nonobjc
    open func getYMax() -> Double
    {
        return _yMax
    }
    
=======
        
>>>>>>> 9275d373
    @objc open func getYMax(axis: YAxis.AxisDependency) -> Double
    {
        if axis == .left
        {
            if leftAxisMax == -.greatestFiniteMagnitude
            {
                return rightAxisMax
            }
            else
            {
                return leftAxisMax
            }
        }
        else
        {
            if rightAxisMax == -.greatestFiniteMagnitude
            {
                return leftAxisMax
            }
            else
            {
                return rightAxisMax
            }
        }
    }
<<<<<<< HEAD
    
    /// The minimum x-value the data object contains.
    @objc open var xMin: Double
    {
        return _xMin
    }
    /// The maximum x-value the data object contains.
    @objc open var xMax: Double
    {
        return _xMax
    }
    
    /// All DataSet objects this ChartData object holds.
    @objc open var dataSets: [IChartDataSet]
=======
        
    /// - returns: All DataSet objects this ChartData object holds.
    @objc open var dataSets: [Element]
>>>>>>> 9275d373
    {
        get
        {
            return _dataSets
        }
        set
        {
            _dataSets = newValue
            notifyDataChanged()
        }
    }
<<<<<<< HEAD
    
    /// Retrieve the index of a ChartDataSet with a specific label from the ChartData. Search can be case sensitive or not.
    /// 
    /// **IMPORTANT: This method does calculations at runtime, do not over-use in performance critical situations.**
    ///
    /// - Parameters:
    ///   - dataSets: the DataSet array to search
    ///   - type:
    ///   - ignorecase: if true, the search is not case-sensitive
    /// - Returns: The index of the DataSet Object with the given label. Sensitive or not.
    internal func getDataSetIndexByLabel(_ label: String, ignorecase: Bool) -> Int
    {
        // TODO: Return nil instead of -1
        if ignorecase
        {
            return dataSets.firstIndex { $0.label?.caseInsensitiveCompare(label) == .orderedSame }
                ?? -1
        }
        else
        {
            return dataSets.firstIndex { $0.label == label }
                ?? -1
        }
    }

    /// Get the Entry for a corresponding highlight object
    ///
    /// - Parameters:
    ///   - highlight:
    /// - Returns: The entry that is highlighted
    @objc open func entryForHighlight(_ highlight: Highlight) -> ChartDataEntry?
=======

    /// Get the Entry for a corresponding highlight object
    ///
    /// - parameter highlight:
    /// - returns: The entry that is highlighted
    @objc open func entry(for highlight: Highlight) -> ChartDataEntry?
>>>>>>> 9275d373
    {
        guard indices.contains(highlight.dataSetIndex) else { return nil }
        return self[highlight.dataSetIndex].entryForXValue(highlight.x, closestToY: highlight.y)
    }
    
    /// **IMPORTANT: This method does calculations at runtime. Use with care in performance critical situations.**
    ///
<<<<<<< HEAD
    /// - Parameters:
    ///   - label:
    ///   - ignorecase:
    /// - Returns: The DataSet Object with the given label. Sensitive or not.
    @objc open func getDataSetByLabel(_ label: String, ignorecase: Bool) -> IChartDataSet?
    {
        let index = getDataSetIndexByLabel(label, ignorecase: ignorecase)
        
        if index < 0 || index >= _dataSets.count
        {
            return nil
        }
        else
        {
            return _dataSets[index]
        }
    }
    
    @objc open func getDataSetByIndex(_ index: Int) -> IChartDataSet!
=======
    /// - parameter label:
    /// - parameter ignorecase:
    /// - returns: The DataSet Object with the given label. Sensitive or not.
    @objc open func dataSet(forLabel label: String, ignorecase: Bool) -> Element?
>>>>>>> 9275d373
    {
        guard let index = index(forLabel: label, ignoreCase: ignorecase) else { return nil }
        return self[index]
    }
    
    @objc(dataSetAtIndex:)
    open func dataSet(at index: Index) -> Element?
    {
        guard dataSets.indices.contains(index) else { return nil }
        return self[index]
    }

    /// Removes the given DataSet from this data object.
    /// Also recalculates all minimum and maximum values.
    ///
<<<<<<< HEAD
    /// - Returns: `true` if a DataSet was removed, `false` ifno DataSet could be removed.
    @objc @discardableResult open func removeDataSet(_ dataSet: IChartDataSet) -> Bool
    {
        guard let i = _dataSets.firstIndex(where: { $0 === dataSet }) else { return false }
        return removeDataSetByIndex(i)
    }
    
    /// Removes the DataSet at the given index in the DataSet array from the data object. 
    /// Also recalculates all minimum and maximum values. 
    ///
    /// - Returns: `true` if a DataSet was removed, `false` ifno DataSet could be removed.
    @objc @discardableResult open func removeDataSetByIndex(_ index: Int) -> Bool
=======
    /// - returns: `true` if a DataSet was removed, `false` ifno DataSet could be removed.
    @objc @discardableResult open func removeDataSet(_ dataSet: Element) -> Element?
>>>>>>> 9275d373
    {
        guard let index = firstIndex(where: { $0 === dataSet }) else { return nil }
        return remove(at: index)
    }

    /// Adds an Entry to the DataSet at the specified index. Entries are added to the end of the list.
    @objc(addEntry:dataSetIndex:)
    open func appendEntry(_ e: ChartDataEntry, toDataSet dataSetIndex: Index)
    {
        guard indices.contains(dataSetIndex) else {
            return print("ChartData.addEntry() - Cannot add Entry because dataSetIndex too high or too low.", terminator: "\n")
        }

        let set = self[dataSetIndex]
        if !set.addEntry(e) { return }
        calcMinMax(entry: e, axis: set.axisDependency)
    }

    /// Removes the given Entry object from the DataSet at the specified index.
    @objc @discardableResult open func removeEntry(_ entry: ChartDataEntry, dataSetIndex: Index) -> Bool
    {
        guard indices.contains(dataSetIndex) else { return false }

        // remove the entry from the dataset
        let removed = self[dataSetIndex].removeEntry(entry)
        
        if removed
        {
            calcMinMax()
        }
        
        return removed
    }
    
    /// Removes the Entry object closest to the given xIndex from the ChartDataSet at the
    /// specified index. 
<<<<<<< HEAD
    ///
    /// - Returns: `true` if an entry was removed, `false` ifno Entry was found that meets the specified requirements.
    @objc @discardableResult open func removeEntry(xValue: Double, dataSetIndex: Int) -> Bool
=======
    /// - returns: `true` if an entry was removed, `false` ifno Entry was found that meets the specified requirements.
    @objc @discardableResult open func removeEntry(xValue: Double, dataSetIndex: Index) -> Bool
>>>>>>> 9275d373
    {
        guard
            indices.contains(dataSetIndex),
            let entry = self[dataSetIndex].entryForXValue(xValue, closestToY: .nan)
            else { return false }

        return removeEntry(entry, dataSetIndex: dataSetIndex)
    }
    
<<<<<<< HEAD
    /// - Returns: The DataSet that contains the provided Entry, or null, if no DataSet contains this entry.
    @objc open func getDataSetForEntry(_ e: ChartDataEntry) -> IChartDataSet?
    {
        return _dataSets.first { $0.entryForXValue(e.x, closestToY: e.y) === e }
    }

    /// - Returns: The index of the provided DataSet in the DataSet array of this data object, or -1 if it does not exist.
    @objc open func indexOfDataSet(_ dataSet: IChartDataSet) -> Int
    {
        // TODO: Return nil instead of -1
        return _dataSets.firstIndex { $0 === dataSet } ?? -1
    }
    
    /// - Returns: The first DataSet from the datasets-array that has it's dependency on the left axis. Returns null if no DataSet with left dependency could be found.
    @objc open func getFirstLeft(dataSets: [IChartDataSet]) -> IChartDataSet?
    {
        return dataSets.first { $0.axisDependency == .left }
    }
    
    /// - Returns: The first DataSet from the datasets-array that has it's dependency on the right axis. Returns null if no DataSet with right dependency could be found.
    @objc open func getFirstRight(dataSets: [IChartDataSet]) -> IChartDataSet?
    {
        return dataSets.first { $0.axisDependency == .right }
    }
    
    /// - Returns: All colors used across all DataSet objects this object represents.
    @objc open func getColors() -> [NSUIColor]?
    {
        // TODO: Don't return nil
        return _dataSets.flatMap { $0.colors }
    }
    
    /// Sets a custom IValueFormatter for all DataSets this data object contains.
    @objc open func setValueFormatter(_ formatter: IValueFormatter)
    {
        dataSets.forEach { $0.valueFormatter = formatter }
=======
    /// - returns: The DataSet that contains the provided Entry, or null, if no DataSet contains this entry.
    @objc open func getDataSetForEntry(_ e: ChartDataEntry) -> Element?
    {
        return first { $0.entryForXValue(e.x, closestToY: e.y) === e }
    }

    /// - returns: The index of the provided DataSet in the DataSet array of this data object, or -1 if it does not exist.
    @objc open func index(of dataSet: Element) -> Index
    {
        return firstIndex(where: { $0 === dataSet }) ?? -1
    }
    
    /// - returns: The first DataSet from the datasets-array that has it's dependency on the left axis. Returns null if no DataSet with left dependency could be found.
    @objc open func getFirstLeft(dataSets: [Element]) -> Element?
    {
        return first { $0.axisDependency == .left }
    }
    
    /// - returns: The first DataSet from the datasets-array that has it's dependency on the right axis. Returns null if no DataSet with right dependency could be found.
    @objc open func getFirstRight(dataSets: [Element]) -> Element?
    {
        return first { $0.axisDependency == .right }
    }
    
    /// - returns: All colors used across all DataSet objects this object represents.
    @objc open var colors: [NSUIColor]
    {
        return reduce(into: []) { $0 += $1.colors }
    }
    
    /// Sets a custom ValueFormatter for all DataSets this data object contains.
    @objc open func setValueFormatter(_ formatter: ValueFormatter)
    {
        forEach { $0.valueFormatter = formatter }
>>>>>>> 9275d373
    }
    
    /// Sets the color of the value-text (color in which the value-labels are drawn) for all DataSets this data object contains.
    @objc open func setValueTextColor(_ color: NSUIColor)
    {
<<<<<<< HEAD
        dataSets.forEach { $0.valueTextColor = color }
=======
        forEach { $0.valueTextColor = color }
>>>>>>> 9275d373
    }
    
    /// Sets the font for all value-labels for all DataSets this data object contains.
    @objc open func setValueFont(_ font: NSUIFont)
    {
<<<<<<< HEAD
        dataSets.forEach { $0.valueFont = font }
=======
        forEach { $0.valueFont = font }
>>>>>>> 9275d373
    }

    /// Enables / disables drawing values (value-text) for all DataSets this data object contains.
    @objc open func setDrawValues(_ enabled: Bool)
    {
<<<<<<< HEAD
        dataSets.forEach { $0.drawValuesEnabled = enabled }
=======
        forEach { $0.drawValuesEnabled = enabled }
>>>>>>> 9275d373
    }
    
    /// Enables / disables highlighting values for all DataSets this data object contains.
    /// If set to true, this means that values can be highlighted programmatically or by touch gesture.
    @objc open var isHighlightEnabled: Bool
    {
<<<<<<< HEAD
        get { return dataSets.allSatisfy { $0.highlightEnabled } }
        set { dataSets.forEach { $0.highlightEnabled = newValue } }
=======
        get { return allSatisfy { $0.isHighlightEnabled } }
        set { forEach { $0.highlightEnabled = newValue } }
>>>>>>> 9275d373
    }

    /// Clears this data object from all DataSets and removes all Entries.
    /// Don't forget to invalidate the chart after this.
    @objc open func clearValues()
    {
        removeAll(keepingCapacity: false)
    }
    
    /// Checks if this data object contains the specified DataSet. 
<<<<<<< HEAD
    ///
    /// - Returns: `true` if so, `false` ifnot.
    @objc open func contains(dataSet: IChartDataSet) -> Bool
    {
        return dataSets.contains { $0 === dataSet }
=======
    /// - returns: `true` if so, `false` ifnot.
    @objc open func contains(dataSet: Element) -> Bool
    {
        return contains { $0 === dataSet }
>>>>>>> 9275d373
    }
    
    /// The total entry count across all DataSet objects this data object contains.
    @objc open var entryCount: Int
    {
<<<<<<< HEAD
        return _dataSets.reduce(0) { $0 + $1.entryCount }
    }

    /// The DataSet object with the maximum number of entries or null if there are no DataSets.
    @objc open var maxEntryCountSet: IChartDataSet?
    {
        return dataSets.max { $0.entryCount < $1.entryCount }
=======
        return reduce(0) { return $0 + $1.entryCount }
    }

    /// - returns: The DataSet object with the maximum number of entries or null if there are no DataSets.
    @objc open var maxEntryCountSet: Element?
    {
        return self.max { $0.entryCount > $1.entryCount }
>>>>>>> 9275d373
    }
}

// MARK: MutableCollection
extension ChartData: MutableCollection
{
    public typealias Index = Int
    public typealias Element = ChartDataSetProtocol

    public var startIndex: Index
    {
        return dataSets.startIndex
    }

    public var endIndex: Index
    {
        return dataSets.endIndex
    }

    public func index(after: Index) -> Index
    {
        return dataSets.index(after: after)
    }

    public subscript(position: Index) -> Element
    {
        get { return dataSets[position] }
        set { self._dataSets[position] = newValue }
    }
}

// MARK: RandomAccessCollection
extension ChartData: RandomAccessCollection
{
    public func index(before: Index) -> Index
    {
        return dataSets.index(before: before)
    }
}

// TODO: Conform when dropping Objective-C support
// MARK: RangeReplaceableCollection
extension ChartData//: RangeReplaceableCollection
{
    @objc(addDataSet:)
    public func append(_ newElement: Element)
    {
        _dataSets.append(newElement)
        calcMinMax(dataSet: newElement)
    }

    @objc(removeDataSetByIndex:)
    public func remove(at position: Index) -> Element
    {
        let element = _dataSets.remove(at: position)
        calcMinMax()
        return element
    }

    public func removeFirst() -> Element
    {
        assert(!(self is CombinedChartData), "\(#function) not supported for CombinedData")

        let element = _dataSets.removeFirst()
        notifyDataChanged()
        return element
    }

    public func removeFirst(_ n: Int)
    {
        assert(!(self is CombinedChartData), "\(#function) not supported for CombinedData")

        _dataSets.removeFirst(n)
        notifyDataChanged()
    }

    public func removeLast() -> Element
    {
        assert(!(self is CombinedChartData), "\(#function) not supported for CombinedData")

        let element = _dataSets.removeLast()
        notifyDataChanged()
        return element
    }

    public func removeLast(_ n: Int)
    {
        assert(!(self is CombinedChartData), "\(#function) not supported for CombinedData")

        _dataSets.removeLast(n)
        notifyDataChanged()
    }

    public func removeSubrange<R>(_ bounds: R) where R : RangeExpression, Index == R.Bound
    {
        assert(!(self is CombinedChartData), "\(#function) not supported for CombinedData")

        _dataSets.removeSubrange(bounds)
        notifyDataChanged()
    }

    public func removeAll(keepingCapacity keepCapacity: Bool)
    {
        assert(!(self is CombinedChartData), "\(#function) not supported for CombinedData")

        _dataSets.removeAll(keepingCapacity: keepCapacity)
        notifyDataChanged()
    }

    public func replaceSubrange<C>(_ subrange: Swift.Range<Index>, with newElements: C) where C : Collection, Element == C.Element
    {
        assert(!(self is CombinedChartData), "\(#function) not supported for CombinedData")

        _dataSets.replaceSubrange(subrange, with: newElements)
        newElements.forEach { self.calcMinMax(dataSet: $0) }
    }
}

// MARK: Swift Accessors
extension ChartData
{
    /// Retrieve the index of a ChartDataSet with a specific label from the ChartData. Search can be case sensitive or not.
    /// **IMPORTANT: This method does calculations at runtime, do not over-use in performance critical situations.**
    ///
    /// - Parameters:
    ///   - label: The label to search for
    ///   - ignoreCase: if true, the search is not case-sensitive
    /// - Returns: The index of the DataSet Object with the given label. `nil` if not found
    public func index(forLabel label: String, ignoreCase: Bool) -> Index?
    {
        return ignoreCase
            ? firstIndex { $0.label?.caseInsensitiveCompare(label) == .orderedSame }
            : firstIndex { $0.label == label }
    }

    public subscript(label label: String, ignoreCase ignoreCase: Bool) -> Element?
    {
        guard let index = index(forLabel: label, ignoreCase: ignoreCase) else { return nil }
        return self[index]
    }

    public subscript(entry entry: ChartDataEntry) -> Element?
    {
        assert(!(self is CombinedChartData), "\(#function) not supported for CombinedData")

        guard let index = firstIndex(where: { $0.entryForXValue(entry.x, closestToY: entry.y) === entry }) else { return nil }
        return self[index]
    }
}<|MERGE_RESOLUTION|>--- conflicted
+++ resolved
@@ -72,12 +72,8 @@
     
     @objc open func calcMinMaxY(fromX: Double, toX: Double)
     {
-<<<<<<< HEAD
-        _dataSets.forEach { $0.calcMinMaxY(fromX: fromX, toX: toX) }
-=======
         forEach { $0.calcMinMaxY(fromX: fromX, toX: toX) }
         
->>>>>>> 9275d373
         // apply the new data
         calcMinMax()
     }
@@ -85,20 +81,6 @@
     /// calc minimum and maximum y value over all datasets
     @objc open func calcMinMax()
     {
-<<<<<<< HEAD
-        _yMax = -Double.greatestFiniteMagnitude
-        _yMin = Double.greatestFiniteMagnitude
-        _xMax = -Double.greatestFiniteMagnitude
-        _xMin = Double.greatestFiniteMagnitude
-        
-        _dataSets.forEach { calcMinMax(dataSet: $0) }
-        
-        _leftAxisMax = -Double.greatestFiniteMagnitude
-        _leftAxisMin = Double.greatestFiniteMagnitude
-        _rightAxisMax = -Double.greatestFiniteMagnitude
-        _rightAxisMin = Double.greatestFiniteMagnitude
-        
-=======
         leftAxisMax = -.greatestFiniteMagnitude
         leftAxisMin = .greatestFiniteMagnitude
         rightAxisMax = -.greatestFiniteMagnitude
@@ -110,7 +92,6 @@
 
         forEach { calcMinMax(dataSet: $0) }
 
->>>>>>> 9275d373
         // left axis
         let firstLeft = getFirstLeft(dataSets: dataSets)
         
@@ -159,67 +140,48 @@
     /// Adjusts the current minimum and maximum values based on the provided Entry object.
     @objc open func calcMinMax(entry e: ChartDataEntry, axis: YAxis.AxisDependency)
     {
-        xMax = Swift.max(xMax, e.x)
-        xMin = Swift.min(xMin, e.x)
-        yMax = Swift.max(yMax, e.y)
-        yMin = Swift.min(yMin, e.y)
+        xMax = max(xMax, e.x)
+        xMin = min(xMin, e.x)
+        yMax = max(yMax, e.y)
+        yMin = min(yMin, e.y)
 
         switch axis
         {
         case .left:
-            leftAxisMax = Swift.max(leftAxisMax, e.y)
-            leftAxisMin = Swift.min(leftAxisMin, e.y)
+            leftAxisMax = max(leftAxisMax, e.y)
+            leftAxisMin = min(leftAxisMin, e.y)
 
         case .right:
-            rightAxisMax = Swift.max(rightAxisMax, e.y)
-            rightAxisMin = Swift.min(rightAxisMin, e.y)
+            rightAxisMax = max(rightAxisMax, e.y)
+            rightAxisMin = min(rightAxisMin, e.y)
         }
     }
     
     /// Adjusts the minimum and maximum values based on the given DataSet.
     @objc open func calcMinMax(dataSet d: Element)
     {
-        xMax = Swift.max(xMax, d.xMax)
-        xMin = Swift.min(xMin, d.xMin)
-        yMax = Swift.max(yMax, d.yMax)
-        yMin = Swift.min(yMin, d.yMin)
+        xMax = max(xMax, d.xMax)
+        xMin = min(xMin, d.xMin)
+        yMax = max(yMax, d.yMax)
+        yMin = min(yMin, d.yMin)
 
         switch d.axisDependency
         {
         case .left:
-            leftAxisMax = Swift.max(leftAxisMax, d.yMax)
-            leftAxisMin = Swift.min(leftAxisMin, d.yMin)
+            leftAxisMax = max(leftAxisMax, d.yMax)
+            leftAxisMin = min(leftAxisMin, d.yMin)
 
         case .right:
-            rightAxisMax = Swift.max(rightAxisMax, d.yMax)
-            rightAxisMin = Swift.min(rightAxisMin, d.yMin)
-        }
-    }
-    
-<<<<<<< HEAD
+            rightAxisMax = max(rightAxisMax, d.yMax)
+            rightAxisMin = min(rightAxisMin, d.yMin)
+        }
+    }
+    
     /// The number of LineDataSets this object contains
-    @objc open var dataSetCount: Int
-    {
-        return _dataSets.count
-    }
-    
-    /// The smallest y-value the data object contains.
-    @objc open var yMin: Double
-    {
-        return _yMin
-    }
-    
-    @nonobjc
-    open func getYMin() -> Double
-    {
-        return _yMin
-=======
-    /// - returns: The number of LineDataSets this object contains
     // exists only for objc compatibility
     @objc open var dataSetCount: Int
     {
         return dataSets.count
->>>>>>> 9275d373
     }
 
     @objc open func getYMin(axis: YAxis.AxisDependency) -> Double
@@ -248,23 +210,7 @@
             }
         }
     }
-<<<<<<< HEAD
-    
-    /// The greatest y-value the data object contains.
-    @objc open var yMax: Double
-    {
-        return _yMax
-    }
-    
-    @nonobjc
-    open func getYMax() -> Double
-    {
-        return _yMax
-    }
-    
-=======
-        
->>>>>>> 9275d373
+    
     @objc open func getYMax(axis: YAxis.AxisDependency) -> Double
     {
         if axis == .left
@@ -290,26 +236,9 @@
             }
         }
     }
-<<<<<<< HEAD
-    
-    /// The minimum x-value the data object contains.
-    @objc open var xMin: Double
-    {
-        return _xMin
-    }
-    /// The maximum x-value the data object contains.
-    @objc open var xMax: Double
-    {
-        return _xMax
-    }
     
     /// All DataSet objects this ChartData object holds.
-    @objc open var dataSets: [IChartDataSet]
-=======
-        
-    /// - returns: All DataSet objects this ChartData object holds.
     @objc open var dataSets: [Element]
->>>>>>> 9275d373
     {
         get
         {
@@ -319,31 +248,6 @@
         {
             _dataSets = newValue
             notifyDataChanged()
-        }
-    }
-<<<<<<< HEAD
-    
-    /// Retrieve the index of a ChartDataSet with a specific label from the ChartData. Search can be case sensitive or not.
-    /// 
-    /// **IMPORTANT: This method does calculations at runtime, do not over-use in performance critical situations.**
-    ///
-    /// - Parameters:
-    ///   - dataSets: the DataSet array to search
-    ///   - type:
-    ///   - ignorecase: if true, the search is not case-sensitive
-    /// - Returns: The index of the DataSet Object with the given label. Sensitive or not.
-    internal func getDataSetIndexByLabel(_ label: String, ignorecase: Bool) -> Int
-    {
-        // TODO: Return nil instead of -1
-        if ignorecase
-        {
-            return dataSets.firstIndex { $0.label?.caseInsensitiveCompare(label) == .orderedSame }
-                ?? -1
-        }
-        else
-        {
-            return dataSets.firstIndex { $0.label == label }
-                ?? -1
         }
     }
 
@@ -352,48 +256,19 @@
     /// - Parameters:
     ///   - highlight:
     /// - Returns: The entry that is highlighted
-    @objc open func entryForHighlight(_ highlight: Highlight) -> ChartDataEntry?
-=======
-
-    /// Get the Entry for a corresponding highlight object
-    ///
-    /// - parameter highlight:
-    /// - returns: The entry that is highlighted
     @objc open func entry(for highlight: Highlight) -> ChartDataEntry?
->>>>>>> 9275d373
-    {
-        guard indices.contains(highlight.dataSetIndex) else { return nil }
+    {
+        guard highlight.dataSetIndex < dataSets.count else { return nil }
         return self[highlight.dataSetIndex].entryForXValue(highlight.x, closestToY: highlight.y)
     }
     
     /// **IMPORTANT: This method does calculations at runtime. Use with care in performance critical situations.**
     ///
-<<<<<<< HEAD
     /// - Parameters:
     ///   - label:
     ///   - ignorecase:
     /// - Returns: The DataSet Object with the given label. Sensitive or not.
-    @objc open func getDataSetByLabel(_ label: String, ignorecase: Bool) -> IChartDataSet?
-    {
-        let index = getDataSetIndexByLabel(label, ignorecase: ignorecase)
-        
-        if index < 0 || index >= _dataSets.count
-        {
-            return nil
-        }
-        else
-        {
-            return _dataSets[index]
-        }
-    }
-    
-    @objc open func getDataSetByIndex(_ index: Int) -> IChartDataSet!
-=======
-    /// - parameter label:
-    /// - parameter ignorecase:
-    /// - returns: The DataSet Object with the given label. Sensitive or not.
     @objc open func dataSet(forLabel label: String, ignorecase: Bool) -> Element?
->>>>>>> 9275d373
     {
         guard let index = index(forLabel: label, ignoreCase: ignorecase) else { return nil }
         return self[index]
@@ -402,30 +277,15 @@
     @objc(dataSetAtIndex:)
     open func dataSet(at index: Index) -> Element?
     {
-        guard dataSets.indices.contains(index) else { return nil }
+        guard index >= 0 && index < dataSets.count else { return nil }
         return self[index]
     }
 
     /// Removes the given DataSet from this data object.
     /// Also recalculates all minimum and maximum values.
     ///
-<<<<<<< HEAD
     /// - Returns: `true` if a DataSet was removed, `false` ifno DataSet could be removed.
-    @objc @discardableResult open func removeDataSet(_ dataSet: IChartDataSet) -> Bool
-    {
-        guard let i = _dataSets.firstIndex(where: { $0 === dataSet }) else { return false }
-        return removeDataSetByIndex(i)
-    }
-    
-    /// Removes the DataSet at the given index in the DataSet array from the data object. 
-    /// Also recalculates all minimum and maximum values. 
-    ///
-    /// - Returns: `true` if a DataSet was removed, `false` ifno DataSet could be removed.
-    @objc @discardableResult open func removeDataSetByIndex(_ index: Int) -> Bool
-=======
-    /// - returns: `true` if a DataSet was removed, `false` ifno DataSet could be removed.
     @objc @discardableResult open func removeDataSet(_ dataSet: Element) -> Element?
->>>>>>> 9275d373
     {
         guard let index = firstIndex(where: { $0 === dataSet }) else { return nil }
         return remove(at: index)
@@ -435,7 +295,7 @@
     @objc(addEntry:dataSetIndex:)
     open func appendEntry(_ e: ChartDataEntry, toDataSet dataSetIndex: Index)
     {
-        guard indices.contains(dataSetIndex) else {
+        guard dataSets.count > dataSetIndex && dataSetIndex >= 0 else {
             return print("ChartData.addEntry() - Cannot add Entry because dataSetIndex too high or too low.", terminator: "\n")
         }
 
@@ -447,7 +307,7 @@
     /// Removes the given Entry object from the DataSet at the specified index.
     @objc @discardableResult open func removeEntry(_ entry: ChartDataEntry, dataSetIndex: Index) -> Bool
     {
-        guard indices.contains(dataSetIndex) else { return false }
+        guard dataSetIndex < dataSets.count else { return false }
 
         // remove the entry from the dataset
         let removed = self[dataSetIndex].removeEntry(entry)
@@ -462,88 +322,47 @@
     
     /// Removes the Entry object closest to the given xIndex from the ChartDataSet at the
     /// specified index. 
-<<<<<<< HEAD
     ///
     /// - Returns: `true` if an entry was removed, `false` ifno Entry was found that meets the specified requirements.
-    @objc @discardableResult open func removeEntry(xValue: Double, dataSetIndex: Int) -> Bool
-=======
-    /// - returns: `true` if an entry was removed, `false` ifno Entry was found that meets the specified requirements.
     @objc @discardableResult open func removeEntry(xValue: Double, dataSetIndex: Index) -> Bool
->>>>>>> 9275d373
     {
         guard
-            indices.contains(dataSetIndex),
+            dataSetIndex < dataSets.count,
             let entry = self[dataSetIndex].entryForXValue(xValue, closestToY: .nan)
             else { return false }
 
         return removeEntry(entry, dataSetIndex: dataSetIndex)
     }
     
-<<<<<<< HEAD
     /// - Returns: The DataSet that contains the provided Entry, or null, if no DataSet contains this entry.
-    @objc open func getDataSetForEntry(_ e: ChartDataEntry) -> IChartDataSet?
-    {
-        return _dataSets.first { $0.entryForXValue(e.x, closestToY: e.y) === e }
+    @objc open func getDataSetForEntry(_ e: ChartDataEntry) -> Element?
+    {
+        return first { $0.entryForXValue(e.x, closestToY: e.y) === e }
     }
 
     /// - Returns: The index of the provided DataSet in the DataSet array of this data object, or -1 if it does not exist.
-    @objc open func indexOfDataSet(_ dataSet: IChartDataSet) -> Int
+    @objc open func index(of dataSet: Element) -> Index
     {
         // TODO: Return nil instead of -1
-        return _dataSets.firstIndex { $0 === dataSet } ?? -1
+        return firstIndex(where: { $0 === dataSet }) ?? -1
     }
     
     /// - Returns: The first DataSet from the datasets-array that has it's dependency on the left axis. Returns null if no DataSet with left dependency could be found.
-    @objc open func getFirstLeft(dataSets: [IChartDataSet]) -> IChartDataSet?
-    {
-        return dataSets.first { $0.axisDependency == .left }
+    @objc open func getFirstLeft(dataSets: [Element]) -> Element?
+    {
+        return first { $0.axisDependency == .left }
     }
     
     /// - Returns: The first DataSet from the datasets-array that has it's dependency on the right axis. Returns null if no DataSet with right dependency could be found.
-    @objc open func getFirstRight(dataSets: [IChartDataSet]) -> IChartDataSet?
-    {
-        return dataSets.first { $0.axisDependency == .right }
+    @objc open func getFirstRight(dataSets: [Element]) -> Element?
+    {
+        return first { $0.axisDependency == .right }
     }
     
     /// - Returns: All colors used across all DataSet objects this object represents.
-    @objc open func getColors() -> [NSUIColor]?
+    @objc open var colors: [NSUIColor]
     {
         // TODO: Don't return nil
-        return _dataSets.flatMap { $0.colors }
-    }
-    
-    /// Sets a custom IValueFormatter for all DataSets this data object contains.
-    @objc open func setValueFormatter(_ formatter: IValueFormatter)
-    {
-        dataSets.forEach { $0.valueFormatter = formatter }
-=======
-    /// - returns: The DataSet that contains the provided Entry, or null, if no DataSet contains this entry.
-    @objc open func getDataSetForEntry(_ e: ChartDataEntry) -> Element?
-    {
-        return first { $0.entryForXValue(e.x, closestToY: e.y) === e }
-    }
-
-    /// - returns: The index of the provided DataSet in the DataSet array of this data object, or -1 if it does not exist.
-    @objc open func index(of dataSet: Element) -> Index
-    {
-        return firstIndex(where: { $0 === dataSet }) ?? -1
-    }
-    
-    /// - returns: The first DataSet from the datasets-array that has it's dependency on the left axis. Returns null if no DataSet with left dependency could be found.
-    @objc open func getFirstLeft(dataSets: [Element]) -> Element?
-    {
-        return first { $0.axisDependency == .left }
-    }
-    
-    /// - returns: The first DataSet from the datasets-array that has it's dependency on the right axis. Returns null if no DataSet with right dependency could be found.
-    @objc open func getFirstRight(dataSets: [Element]) -> Element?
-    {
-        return first { $0.axisDependency == .right }
-    }
-    
-    /// - returns: All colors used across all DataSet objects this object represents.
-    @objc open var colors: [NSUIColor]
-    {
         return reduce(into: []) { $0 += $1.colors }
     }
     
@@ -551,50 +370,32 @@
     @objc open func setValueFormatter(_ formatter: ValueFormatter)
     {
         forEach { $0.valueFormatter = formatter }
->>>>>>> 9275d373
     }
     
     /// Sets the color of the value-text (color in which the value-labels are drawn) for all DataSets this data object contains.
     @objc open func setValueTextColor(_ color: NSUIColor)
     {
-<<<<<<< HEAD
-        dataSets.forEach { $0.valueTextColor = color }
-=======
         forEach { $0.valueTextColor = color }
->>>>>>> 9275d373
     }
     
     /// Sets the font for all value-labels for all DataSets this data object contains.
     @objc open func setValueFont(_ font: NSUIFont)
     {
-<<<<<<< HEAD
-        dataSets.forEach { $0.valueFont = font }
-=======
         forEach { $0.valueFont = font }
->>>>>>> 9275d373
     }
 
     /// Enables / disables drawing values (value-text) for all DataSets this data object contains.
     @objc open func setDrawValues(_ enabled: Bool)
     {
-<<<<<<< HEAD
-        dataSets.forEach { $0.drawValuesEnabled = enabled }
-=======
         forEach { $0.drawValuesEnabled = enabled }
->>>>>>> 9275d373
     }
     
     /// Enables / disables highlighting values for all DataSets this data object contains.
     /// If set to true, this means that values can be highlighted programmatically or by touch gesture.
     @objc open var isHighlightEnabled: Bool
     {
-<<<<<<< HEAD
-        get { return dataSets.allSatisfy { $0.highlightEnabled } }
-        set { dataSets.forEach { $0.highlightEnabled = newValue } }
-=======
         get { return allSatisfy { $0.isHighlightEnabled } }
         set { forEach { $0.highlightEnabled = newValue } }
->>>>>>> 9275d373
     }
 
     /// Clears this data object from all DataSets and removes all Entries.
@@ -605,40 +406,23 @@
     }
     
     /// Checks if this data object contains the specified DataSet. 
-<<<<<<< HEAD
     ///
     /// - Returns: `true` if so, `false` ifnot.
-    @objc open func contains(dataSet: IChartDataSet) -> Bool
-    {
-        return dataSets.contains { $0 === dataSet }
-=======
-    /// - returns: `true` if so, `false` ifnot.
     @objc open func contains(dataSet: Element) -> Bool
     {
         return contains { $0 === dataSet }
->>>>>>> 9275d373
     }
     
     /// The total entry count across all DataSet objects this data object contains.
     @objc open var entryCount: Int
     {
-<<<<<<< HEAD
-        return _dataSets.reduce(0) { $0 + $1.entryCount }
+        return reduce(0) { return $0 + $1.entryCount }
     }
 
     /// The DataSet object with the maximum number of entries or null if there are no DataSets.
-    @objc open var maxEntryCountSet: IChartDataSet?
-    {
-        return dataSets.max { $0.entryCount < $1.entryCount }
-=======
-        return reduce(0) { return $0 + $1.entryCount }
-    }
-
-    /// - returns: The DataSet object with the maximum number of entries or null if there are no DataSets.
     @objc open var maxEntryCountSet: Element?
     {
         return self.max { $0.entryCount > $1.entryCount }
->>>>>>> 9275d373
     }
 }
 

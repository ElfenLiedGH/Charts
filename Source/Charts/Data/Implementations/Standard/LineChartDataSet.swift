//
//  LineChartDataSet.swift
//  Charts
//
//  Copyright 2015 Daniel Cohen Gindi & Philipp Jahoda
//  A port of MPAndroidChart for iOS
//  Licensed under Apache License 2.0
//
//  https://github.com/danielgindi/Charts
//

import Foundation
import CoreGraphics


open class LineChartDataSet: LineRadarChartDataSet, LineChartDataSetProtocol
{
    @objc(LineChartMode)
    public enum Mode: Int
    {
        case linear
        case stepped
        case cubicBezier
        case horizontalBezier
    }
    
    private func initialize()
    {
        // default color
        circleColors.append(NSUIColor(red: 140.0/255.0, green: 234.0/255.0, blue: 255.0/255.0, alpha: 1.0))
    }
    
    public required init()
    {
        super.init()
        initialize()
    }
    
    public override init(values: [ChartDataEntry], label: String)
    {
        super.init(values: values, label: label)
        initialize()
    }
    
    // MARK: - Data functions and accessors
    
    // MARK: - Styling functions and accessors
    
    /// The drawing mode for this line dataset
    ///
    /// **default**: Linear
    open var mode: Mode = Mode.linear
    
    private var _cubicIntensity = CGFloat(0.2)
    
    /// Intensity for cubic lines (min = 0.05, max = 1)
    ///
    /// **default**: 0.2
    open var cubicIntensity: CGFloat
    {
        get
        {
            return _cubicIntensity
        }
        set
        {
<<<<<<< HEAD
            switch newValue {
            case ..<0.05: _cubicIntensity = 0.05
            case 1.0...: _cubicIntensity = 1.0
            default: _cubicIntensity = newValue
            }
=======
            _cubicIntensity = newValue.clamped(to: 0.05...1)
>>>>>>> 0d33db4d
        }
    }

    open var isDrawLineWithGradientEnabled = false

    open var gradientPositions: [CGFloat]?
    
    /// The radius of the drawn circles.
    open var circleRadius = CGFloat(8.0)
    
    /// The hole radius of the drawn circles
    open var circleHoleRadius = CGFloat(4.0)
    
    open var circleColors = [NSUIColor]()
    
    /// - returns: The color at the given index of the DataSet's circle-color array.
    /// Performs a IndexOutOfBounds check by modulus.
    open func getCircleColor(atIndex index: Int) -> NSUIColor?
    {
        let size = circleColors.count
        let index = index % size
        if index >= size
        {
            return nil
        }
        return circleColors[index]
    }
    
    /// Sets the one and ONLY color that should be used for this DataSet.
    /// Internally, this recreates the colors array and adds the specified color.
    open func setCircleColor(_ color: NSUIColor)
    {
        circleColors.removeAll(keepingCapacity: false)
        circleColors.append(color)
    }
    
    open func setCircleColors(_ colors: NSUIColor...)
    {
        circleColors.removeAll(keepingCapacity: false)
        circleColors.append(contentsOf: colors)
    }
    
    /// Resets the circle-colors array and creates a new one
    open func resetCircleColors(_ index: Int)
    {
        circleColors.removeAll(keepingCapacity: false)
    }
    
    /// If true, drawing circles is enabled
    open var drawCirclesEnabled = true
    
    /// - returns: `true` if drawing circles for this DataSet is enabled, `false` ifnot
    open var isDrawCirclesEnabled: Bool { return drawCirclesEnabled }
    
    /// The color of the inner circle (the circle-hole).
    open var circleHoleColor: NSUIColor? = NSUIColor.white
    
    /// `true` if drawing circles for this DataSet is enabled, `false` ifnot
    open var drawCircleHoleEnabled = true
    
    /// - returns: `true` if drawing the circle-holes is enabled, `false` ifnot.
    open var isDrawCircleHoleEnabled: Bool { return drawCircleHoleEnabled }
    
    /// This is how much (in pixels) into the dash pattern are we starting from.
    open var lineDashPhase = CGFloat(0.0)
    
    /// This is the actual dash pattern.
    /// I.e. [2, 3] will paint [--   --   ]
    /// [1, 3, 4, 2] will paint [-   ----  -   ----  ]
    open var lineDashLengths: [CGFloat]?
    
    /// Line cap type, default is CGLineCap.Butt
    open var lineCapType = CGLineCap.butt
    
    /// formatter for customizing the position of the fill-line
    private var _fillFormatter: FillFormatter = DefaultFillFormatter()
    
    /// Sets a custom FillFormatterProtocol to the chart that handles the position of the filled-line for each DataSet. Set this to null to use the default logic.
    open var fillFormatter: FillFormatter?
    {
        get
        {
            return _fillFormatter
        }
        set
        {
            _fillFormatter = newValue ?? DefaultFillFormatter()
        }
    }
    
    // MARK: NSCopying
    
    open override func copyWithZone(_ zone: NSZone?) -> AnyObject
    {
        let copy = super.copyWithZone(zone) as! LineChartDataSet
        copy.circleColors = circleColors
        copy.circleRadius = circleRadius
        copy.cubicIntensity = cubicIntensity
        copy.lineDashPhase = lineDashPhase
        copy.lineDashLengths = lineDashLengths
        copy.lineCapType = lineCapType
        copy.drawCirclesEnabled = drawCirclesEnabled
        copy.drawCircleHoleEnabled = drawCircleHoleEnabled
        copy.mode = mode
        return copy
    }
}<|MERGE_RESOLUTION|>--- conflicted
+++ resolved
@@ -64,15 +64,7 @@
         }
         set
         {
-<<<<<<< HEAD
-            switch newValue {
-            case ..<0.05: _cubicIntensity = 0.05
-            case 1.0...: _cubicIntensity = 1.0
-            default: _cubicIntensity = newValue
-            }
-=======
             _cubicIntensity = newValue.clamped(to: 0.05...1)
->>>>>>> 0d33db4d
         }
     }
 

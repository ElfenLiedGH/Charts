--- conflicted
+++ resolved
@@ -255,12 +255,8 @@
                 
                 if let label = e.label
                 {
-<<<<<<< HEAD
                     let size = (label as NSString).size(withAttributes: [.font: labelFont])
-=======
-                    let size = (label! as NSString).size(withAttributes: [.font: labelFont])
->>>>>>> b40aa1bc
-                    
+
                     if drawingForm && !wasStacked
                     {
                         width += formToTextSpace
@@ -345,11 +341,7 @@
                 // grouped forms have null labels
                 if let label = label
                 {
-<<<<<<< HEAD
                     calculatedLabelSizes[i] = (label as NSString).size(withAttributes: [.font: labelFont])
-=======
-                    calculatedLabelSizes[i] = (label! as NSString).size(withAttributes: labelAttrs)
->>>>>>> b40aa1bc
                     requiredWidth += drawingForm ? formToTextSpace + formSize : 0.0
                     requiredWidth += calculatedLabelSizes[i].width
                 }

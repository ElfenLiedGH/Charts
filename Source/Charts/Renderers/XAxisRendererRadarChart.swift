--- conflicted
+++ resolved
@@ -60,13 +60,8 @@
             drawLabel(context: context,
                       formattedLabel: label,
                       x: p.x,
-<<<<<<< HEAD
                       y: p.y - axis.labelRotatedHeight / 2.0,
                       attributes: [.font: labelFont, .foregroundColor: labelTextColor],
-=======
-                      y: p.y - xAxis.labelRotatedHeight / 2.0,
-                      attributes: [NSAttributedString.Key.font: labelFont, NSAttributedString.Key.foregroundColor: labelTextColor],
->>>>>>> fbec767b
                       anchor: drawLabelAnchor,
                       angleRadians: labelRotationAngleRadians)
         }

//
//  XAxisRendererRadarChart.swift
//  Charts
//
//  Copyright 2015 Daniel Cohen Gindi & Philipp Jahoda
//  A port of MPAndroidChart for iOS
//  Licensed under Apache License 2.0
//
//  https://github.com/danielgindi/Charts
//

import Foundation
import CoreGraphics

#if !os(OSX)
    import UIKit
#endif

open class XAxisRendererRadarChart: XAxisRenderer
{
    @objc open weak var chart: RadarChartView?
    
    @objc public init(viewPortHandler: ViewPortHandler, axis: XAxis, chart: RadarChartView)
    {
        super.init(viewPortHandler: viewPortHandler, axis: axis, transformer: nil)
        
        self.chart = chart
    }
    
    open override func renderAxisLabels(context: CGContext)
    {
        guard let chart = chart else { return }
        
        if !axis.isEnabled || !axis.isDrawLabelsEnabled
        {
            return
        }
        
        let labelFont = axis.labelFont
        let labelTextColor = axis.labelTextColor
        let labelRotationAngleRadians = axis.labelRotationAngle.RAD2DEG
        let drawLabelAnchor = CGPoint(x: 0.5, y: 0.25)
        
        let sliceangle = chart.sliceAngle
        
        // calculate the factor that is needed for transforming the value to pixels
        let factor = chart.factor
        
        let center = chart.centerOffsets
        
        for i in stride(from: 0, to: chart.data?.maxEntryCountSet?.entryCount ?? 0, by: 1)
        {
            
            let label = axis.valueFormatter?.stringForValue(Double(i), axis: axis) ?? ""
            
            let angle = (sliceangle * CGFloat(i) + chart.rotationAngle).truncatingRemainder(dividingBy: 360.0)
            
<<<<<<< HEAD
            let p = center.moving(distance: CGFloat(chart.yRange) * factor + axis.labelRotatedWidth / 2.0, atAngle: angle)
=======
            let p = center.moving(distance: CGFloat(chart.yRange) * factor + xAxis.labelRotatedWidth / 2.0, atAngle: angle)
>>>>>>> 695979ea
            
            drawLabel(context: context,
                      formattedLabel: label,
                      x: p.x,
                      y: p.y - axis.labelRotatedHeight / 2.0,
                      attributes: [.font: labelFont, .foregroundColor: labelTextColor],
                      anchor: drawLabelAnchor,
                      angleRadians: labelRotationAngleRadians)
        }
    }
    
    @objc open func drawLabel(
        context: CGContext,
        formattedLabel: String,
        x: CGFloat,
        y: CGFloat,
        attributes: [NSAttributedStringKey : Any],
        anchor: CGPoint,
        angleRadians: CGFloat)
    {
        context.drawText(formattedLabel,
                         at: CGPoint(x: x, y: y),
                         anchor: anchor,
                         angleRadians: angleRadians,
                         attributes: attributes)
    }
    
    open override func renderLimitLines(context: CGContext)
    {
        /// XAxis LimitLines on RadarChart not yet supported.
    }
}<|MERGE_RESOLUTION|>--- conflicted
+++ resolved
@@ -55,12 +55,8 @@
             
             let angle = (sliceangle * CGFloat(i) + chart.rotationAngle).truncatingRemainder(dividingBy: 360.0)
             
-<<<<<<< HEAD
             let p = center.moving(distance: CGFloat(chart.yRange) * factor + axis.labelRotatedWidth / 2.0, atAngle: angle)
-=======
-            let p = center.moving(distance: CGFloat(chart.yRange) * factor + xAxis.labelRotatedWidth / 2.0, atAngle: angle)
->>>>>>> 695979ea
-            
+
             drawLabel(context: context,
                       formattedLabel: label,
                       x: p.x,

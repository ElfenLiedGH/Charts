//
//  XAxisRendererHorizontalBarChart.swift
//  Charts
//
//  Copyright 2015 Daniel Cohen Gindi & Philipp Jahoda
//  A port of MPAndroidChart for iOS
//  Licensed under Apache License 2.0
//
//  https://github.com/danielgindi/Charts
//

import Foundation
import CoreGraphics

<<<<<<< HEAD
=======

>>>>>>> 9275d373
open class XAxisRendererHorizontalBarChart: XAxisRenderer
{
    internal weak var chart: BarChartView?
    
    @objc public init(viewPortHandler: ViewPortHandler, axis: XAxis, transformer: Transformer?, chart: BarChartView)
    {
        super.init(viewPortHandler: viewPortHandler, axis: axis, transformer: transformer)
        
        self.chart = chart
    }
    
    open override func computeAxis(min: Double, max: Double, inverted: Bool)
    {
        var min = min, max = max
        
        if let transformer = self.transformer,
            viewPortHandler.contentWidth > 10,
            !viewPortHandler.isFullyZoomedOutY
        {
            // calculate the starting and entry point of the y-labels (depending on
            // zoom / contentrect bounds)
            let p1 = transformer.valueForTouchPoint(CGPoint(x: viewPortHandler.contentLeft, y: viewPortHandler.contentBottom))
            let p2 = transformer.valueForTouchPoint(CGPoint(x: viewPortHandler.contentLeft, y: viewPortHandler.contentTop))

            min = inverted ? Double(p2.y) : Double(p1.y)
            max = inverted ? Double(p1.y) : Double(p2.y)
        }
        
        computeAxisValues(min: min, max: max)
    }
    
    open override func computeSize()
    {
        let longest = axis.getLongestLabel() as NSString
        
        let labelSize = longest.size(withAttributes: [.font: axis.labelFont])

        let labelWidth = floor(labelSize.width + axis.xOffset * 3.5)
        let labelHeight = labelSize.height
        let labelRotatedSize = CGSize(width: labelSize.width, height: labelHeight).rotatedBy(degrees: axis.labelRotationAngle)

        axis.labelWidth = labelWidth
        axis.labelHeight = labelHeight
        axis.labelRotatedWidth = round(labelRotatedSize.width + axis.xOffset * 3.5)
        axis.labelRotatedHeight = round(labelRotatedSize.height)
    }

    open override func renderAxisLabels(context: CGContext)
    {
        guard
            axis.isEnabled,
            axis.isDrawLabelsEnabled,
            chart?.data != nil
            else { return }
        
        let xoffset = axis.xOffset

        switch axis.labelPosition {
        case .top:
            drawLabels(context: context, pos: viewPortHandler.contentRight + xoffset, anchor: CGPoint(x: 0.0, y: 0.5))

        case .topInside:
            drawLabels(context: context, pos: viewPortHandler.contentRight - xoffset, anchor: CGPoint(x: 1.0, y: 0.5))

        case .bottom:
            drawLabels(context: context, pos: viewPortHandler.contentLeft - xoffset, anchor: CGPoint(x: 1.0, y: 0.5))

        case .bottomInside:
            drawLabels(context: context, pos: viewPortHandler.contentLeft + xoffset, anchor: CGPoint(x: 0.0, y: 0.5))

        case .bothSided:
            drawLabels(context: context, pos: viewPortHandler.contentRight + xoffset, anchor: CGPoint(x: 0.0, y: 0.5))
            drawLabels(context: context, pos: viewPortHandler.contentLeft - xoffset, anchor: CGPoint(x: 1.0, y: 0.5))
        }
    }

    /// draws the x-labels on the specified y-position
    open override func drawLabels(context: CGContext, pos: CGFloat, anchor: CGPoint)
    {
        guard let transformer = self.transformer else { return }
        
        let labelFont = axis.labelFont
        let labelTextColor = axis.labelTextColor
        let labelRotationAngleRadians = axis.labelRotationAngle.DEG2RAD
        
        let centeringEnabled = axis.isCenterAxisLabelsEnabled
        
        // pre allocate to save performance (dont allocate in loop)
        var position = CGPoint.zero
        
        for i in 0..<axis.entryCount
        {
            // only fill x values
            position.x = 0.0
            position.y = centeringEnabled ? CGFloat(axis.centeredEntries[i]) : CGFloat(axis.entries[i])

            transformer.pointValueToPixel(&position)
            
            if viewPortHandler.isInBoundsY(position.y),
                let label = axis.valueFormatter?.stringForValue(axis.entries[i], axis: axis)
            {
                drawLabel(context: context,
                          formattedLabel: label,
                          x: pos,
                          y: position.y,
                          attributes: [.font: labelFont, .foregroundColor: labelTextColor],
                          anchor: anchor,
                          angleRadians: labelRotationAngleRadians)
            }
        }
    }
    
    @objc open func drawLabel(
        context: CGContext,
        formattedLabel: String,
        x: CGFloat,
        y: CGFloat,
        attributes: [NSAttributedString.Key : Any],
        anchor: CGPoint,
        angleRadians: CGFloat)
    {
        context.drawText(formattedLabel,
                         at: CGPoint(x: x, y: y),
                         anchor: anchor,
                         angleRadians: angleRadians,
                         attributes: attributes)
    }
    
    open override var gridClippingRect: CGRect
    {
        var contentRect = viewPortHandler.contentRect
        let dy = self.axis.gridLineWidth
        contentRect.origin.y -= dy / 2.0
        contentRect.size.height += dy
        return contentRect
    }

    open override func drawGridLine(context: CGContext, x: CGFloat, y: CGFloat)
    {
        guard viewPortHandler.isInBoundsY(y) else { return }

        context.beginPath()
        context.move(to: CGPoint(x: viewPortHandler.contentLeft, y: y))
        context.addLine(to: CGPoint(x: viewPortHandler.contentRight, y: y))
        context.strokePath()
    }
    
    open override func renderAxisLine(context: CGContext)
    {
        guard
            axis.isEnabled,
            axis.isDrawAxisLineEnabled
            else { return }

        context.saveGState()
        defer { context.restoreGState() }

        context.setStrokeColor(axis.axisLineColor.cgColor)
        context.setLineWidth(axis.axisLineWidth)
        if axis.axisLineDashLengths != nil
        {
            context.setLineDash(phase: axis.axisLineDashPhase, lengths: axis.axisLineDashLengths)
        }
        else
        {
            context.setLineDash(phase: 0.0, lengths: [])
        }
        
        if axis.labelPosition == .top ||
            axis.labelPosition == .topInside ||
            axis.labelPosition == .bothSided
        {
            context.beginPath()
            context.move(to: CGPoint(x: viewPortHandler.contentRight, y: viewPortHandler.contentTop))
            context.addLine(to: CGPoint(x: viewPortHandler.contentRight, y: viewPortHandler.contentBottom))
            context.strokePath()
        }
        
        if axis.labelPosition == .bottom ||
            axis.labelPosition == .bottomInside ||
            axis.labelPosition == .bothSided
        {
            context.beginPath()
            context.move(to: CGPoint(x: viewPortHandler.contentLeft, y: viewPortHandler.contentTop))
            context.addLine(to: CGPoint(x: viewPortHandler.contentLeft, y: viewPortHandler.contentBottom))
            context.strokePath()
        }
    }
    
    open override func renderLimitLines(context: CGContext)
    {
        guard let transformer = self.transformer else { return }
        
<<<<<<< HEAD
        let limitLines = xAxis.limitLines
        
        if limitLines.count == 0
        {
            return
        }
=======
        let limitLines = axis.limitLines
>>>>>>> 9275d373
        
        guard !limitLines.isEmpty else { return }

        let trans = transformer.valueToPixelMatrix
        
        var position = CGPoint.zero
        
        for l in limitLines where l.isEnabled
        {
            context.saveGState()
            defer { context.restoreGState() }
            
            var clippingRect = viewPortHandler.contentRect
            clippingRect.origin.y -= l.lineWidth / 2.0
            clippingRect.size.height += l.lineWidth
            context.clip(to: clippingRect)

            position.x = 0.0
            position.y = CGFloat(l.limit)
            position = position.applying(trans)
            
            context.beginPath()
            context.move(to: CGPoint(x: viewPortHandler.contentLeft, y: position.y))
            context.addLine(to: CGPoint(x: viewPortHandler.contentRight, y: position.y))
            
            context.setStrokeColor(l.lineColor.cgColor)
            context.setLineWidth(l.lineWidth)
            if l.lineDashLengths != nil
            {
                context.setLineDash(phase: l.lineDashPhase, lengths: l.lineDashLengths!)
            }
            else
            {
                context.setLineDash(phase: 0.0, lengths: [])
            }
            
            context.strokePath()
            
            let label = l.label
            
            // if drawing the limit-value label is enabled
            if l.drawLabelEnabled, !label.isEmpty
            {
                let labelLineHeight = l.valueFont.lineHeight
                
<<<<<<< HEAD
                let xOffset: CGFloat = 4.0 + l.xOffset
                let yOffset: CGFloat = l.lineWidth + labelLineHeight + l.yOffset
                
                if l.labelPosition == .topRight
                {
                    ChartUtils.drawText(context: context,
                        text: label,
                        point: CGPoint(
                            x: viewPortHandler.contentRight - xOffset,
                            y: position.y - yOffset),
                        align: .right,
                        attributes: [NSAttributedString.Key.font: l.valueFont, NSAttributedString.Key.foregroundColor: l.valueTextColor])
                }
                else if l.labelPosition == .bottomRight
                {
                    ChartUtils.drawText(context: context,
                        text: label,
                        point: CGPoint(
                            x: viewPortHandler.contentRight - xOffset,
                            y: position.y + yOffset - labelLineHeight),
                        align: .right,
                        attributes: [NSAttributedString.Key.font: l.valueFont, NSAttributedString.Key.foregroundColor: l.valueTextColor])
                }
                else if l.labelPosition == .topLeft
                {
                    ChartUtils.drawText(context: context,
                        text: label,
                        point: CGPoint(
                            x: viewPortHandler.contentLeft + xOffset,
                            y: position.y - yOffset),
                        align: .left,
                        attributes: [NSAttributedString.Key.font: l.valueFont, NSAttributedString.Key.foregroundColor: l.valueTextColor])
                }
                else
=======
                let xOffset = 4.0 + l.xOffset
                let yOffset = l.lineWidth + labelLineHeight + l.yOffset

                let align: NSTextAlignment
                let point: CGPoint

                switch l.labelPosition
>>>>>>> 9275d373
                {
                case .rightTop:
                    align = .right
                    point = CGPoint(x: viewPortHandler.contentRight - xOffset,
                                    y: position.y - yOffset)

                case .rightBottom:
                    align = .right
                    point = CGPoint(x: viewPortHandler.contentRight - xOffset,
                                    y: position.y + yOffset - labelLineHeight)

                case .leftTop:
                    align = .left
                    point = CGPoint(x: viewPortHandler.contentLeft + xOffset,
                                    y: position.y - yOffset)

                case .leftBottom:
                    align = .left
                    point = CGPoint(x: viewPortHandler.contentLeft + xOffset,
                                    y: position.y + yOffset - labelLineHeight)
                }

                context.drawText(label,
                                 at: point,
                                 align: align,
                                 attributes: [.font: l.valueFont, .foregroundColor: l.valueTextColor])
            }
        }
    }
}<|MERGE_RESOLUTION|>--- conflicted
+++ resolved
@@ -12,10 +12,6 @@
 import Foundation
 import CoreGraphics
 
-<<<<<<< HEAD
-=======
-
->>>>>>> 9275d373
 open class XAxisRendererHorizontalBarChart: XAxisRenderer
 {
     internal weak var chart: BarChartView?
@@ -209,16 +205,7 @@
     {
         guard let transformer = self.transformer else { return }
         
-<<<<<<< HEAD
-        let limitLines = xAxis.limitLines
-        
-        if limitLines.count == 0
-        {
-            return
-        }
-=======
         let limitLines = axis.limitLines
->>>>>>> 9275d373
         
         guard !limitLines.isEmpty else { return }
 
@@ -264,42 +251,6 @@
             {
                 let labelLineHeight = l.valueFont.lineHeight
                 
-<<<<<<< HEAD
-                let xOffset: CGFloat = 4.0 + l.xOffset
-                let yOffset: CGFloat = l.lineWidth + labelLineHeight + l.yOffset
-                
-                if l.labelPosition == .topRight
-                {
-                    ChartUtils.drawText(context: context,
-                        text: label,
-                        point: CGPoint(
-                            x: viewPortHandler.contentRight - xOffset,
-                            y: position.y - yOffset),
-                        align: .right,
-                        attributes: [NSAttributedString.Key.font: l.valueFont, NSAttributedString.Key.foregroundColor: l.valueTextColor])
-                }
-                else if l.labelPosition == .bottomRight
-                {
-                    ChartUtils.drawText(context: context,
-                        text: label,
-                        point: CGPoint(
-                            x: viewPortHandler.contentRight - xOffset,
-                            y: position.y + yOffset - labelLineHeight),
-                        align: .right,
-                        attributes: [NSAttributedString.Key.font: l.valueFont, NSAttributedString.Key.foregroundColor: l.valueTextColor])
-                }
-                else if l.labelPosition == .topLeft
-                {
-                    ChartUtils.drawText(context: context,
-                        text: label,
-                        point: CGPoint(
-                            x: viewPortHandler.contentLeft + xOffset,
-                            y: position.y - yOffset),
-                        align: .left,
-                        attributes: [NSAttributedString.Key.font: l.valueFont, NSAttributedString.Key.foregroundColor: l.valueTextColor])
-                }
-                else
-=======
                 let xOffset = 4.0 + l.xOffset
                 let yOffset = l.lineWidth + labelLineHeight + l.yOffset
 
@@ -307,7 +258,6 @@
                 let point: CGPoint
 
                 switch l.labelPosition
->>>>>>> 9275d373
                 {
                 case .rightTop:
                     align = .right

//
//  BubbleChartRenderer.swift
//  Charts
//
//  Bubble chart implementation:
//    Copyright 2015 Pierre-Marc Airoldi
//    Licensed under Apache License 2.0
//
//  https://github.com/danielgindi/Charts
//

import Foundation
import CoreGraphics

#if !os(OSX)
    import UIKit
#endif


open class BubbleChartRenderer: BarLineScatterCandleBubbleRenderer
{
    /// A nested array of elements ordered logically (i.e not in visual/drawing order) for use with VoiceOver.
    private lazy var accessibilityOrderedElements: [[NSUIAccessibilityElement]] = accessibilityCreateEmptyOrderedElements()

    @objc open weak var dataProvider: BubbleChartDataProvider?
    
    @objc public init(dataProvider: BubbleChartDataProvider, animator: Animator, viewPortHandler: ViewPortHandler)
    {
        super.init(animator: animator, viewPortHandler: viewPortHandler)
        
        self.dataProvider = dataProvider
    }
    
    open override func drawData(context: CGContext)
    {
        guard
            let dataProvider = dataProvider,
            let bubbleData = dataProvider.bubbleData
            else { return }
        
<<<<<<< HEAD
        for set in bubbleData.dataSets as! [BubbleChartDataSetProtocol] where set.isVisible
=======
        // If we redraw the data, remove and repopulate accessible elements to update label values and frames
        accessibleChartElements.removeAll()
        accessibilityOrderedElements = accessibilityCreateEmptyOrderedElements()

        // Make the chart header the first element in the accessible elements array
        if let chart = dataProvider as? BubbleChartView {
            let element = createAccessibleHeader(usingChart: chart,
                                                 andData: bubbleData,
                                                 withDefaultDescription: "Bubble Chart")
            accessibleChartElements.append(element)
        }

        for (i, set) in (bubbleData.dataSets as! [IBubbleChartDataSet]).enumerated() where set.isVisible
>>>>>>> 61eb6e6b
        {
            drawDataSet(context: context, dataSet: set, dataSetIndex: i)
        }

        // Merge nested ordered arrays into the single accessibleChartElements.
        accessibleChartElements.append(contentsOf: accessibilityOrderedElements.flatMap { $0 } )
        accessibilityPostLayoutChangedNotification()
    }
    
    private func getShapeSize(
        entrySize: CGFloat,
        maxSize: CGFloat,
        reference: CGFloat,
        normalizeSize: Bool) -> CGFloat
    {
        let factor: CGFloat = normalizeSize
            ? ((maxSize == 0.0) ? 1.0 : sqrt(entrySize / maxSize))
            : entrySize
        let shapeSize: CGFloat = reference * factor
        return shapeSize
    }
    
    private var _pointBuffer = CGPoint()
    private var _sizeBuffer = [CGPoint](repeating: CGPoint(), count: 2)
    
<<<<<<< HEAD
    @objc open func drawDataSet(context: CGContext, dataSet: BubbleChartDataSetProtocol)
=======
    @objc open func drawDataSet(context: CGContext, dataSet: IBubbleChartDataSet, dataSetIndex: Int)
>>>>>>> 61eb6e6b
    {
        guard let dataProvider = dataProvider else { return }
        
        let trans = dataProvider.getTransformer(forAxis: dataSet.axisDependency)
        
        let phaseY = animator.phaseY
        
        _xBounds.set(chart: dataProvider, dataSet: dataSet, animator: animator)
        
        let valueToPixelMatrix = trans.valueToPixelMatrix
    
        _sizeBuffer[0].x = 0.0
        _sizeBuffer[0].y = 0.0
        _sizeBuffer[1].x = 1.0
        _sizeBuffer[1].y = 0.0
        
        trans.pointValuesToPixel(&_sizeBuffer)
        
        context.saveGState()
        defer { context.restoreGState() }
        
        let normalizeSize = dataSet.isNormalizeSizeEnabled
        
        // calcualte the full width of 1 step on the x-axis
        let maxBubbleWidth: CGFloat = abs(_sizeBuffer[1].x - _sizeBuffer[0].x)
        let maxBubbleHeight: CGFloat = abs(viewPortHandler.contentBottom - viewPortHandler.contentTop)
        let referenceSize: CGFloat = min(maxBubbleHeight, maxBubbleWidth)
        
        for j in stride(from: _xBounds.min, through: _xBounds.range + _xBounds.min, by: 1)
        {
            guard let entry = dataSet.entryForIndex(j) as? BubbleChartDataEntry else { continue }
            
            _pointBuffer.x = CGFloat(entry.x)
            _pointBuffer.y = CGFloat(entry.y * phaseY)
            _pointBuffer = _pointBuffer.applying(valueToPixelMatrix)
            
            let shapeSize = getShapeSize(entrySize: entry.size, maxSize: dataSet.maxSize, reference: referenceSize, normalizeSize: normalizeSize)
            let shapeHalf = shapeSize / 2.0
            
            guard
                viewPortHandler.isInBoundsTop(_pointBuffer.y + shapeHalf),
                viewPortHandler.isInBoundsBottom(_pointBuffer.y - shapeHalf),
                viewPortHandler.isInBoundsLeft(_pointBuffer.x + shapeHalf)
                else { continue }

            guard viewPortHandler.isInBoundsRight(_pointBuffer.x - shapeHalf) else { break }
            
            let color = dataSet.color(atIndex: j)
            
            let rect = CGRect(
                x: _pointBuffer.x - shapeHalf,
                y: _pointBuffer.y - shapeHalf,
                width: shapeSize,
                height: shapeSize
            )

            context.setFillColor(color.cgColor)
            context.fillEllipse(in: rect)

            // Create and append the corresponding accessibility element to accessibilityOrderedElements
            if let chart = dataProvider as? BubbleChartView
            {
                let element = createAccessibleElement(withIndex: j,
                                                      container: chart,
                                                      dataSet: dataSet,
                                                      dataSetIndex: dataSetIndex,
                                                      shapeSize: shapeSize)
                { (element) in
                    element.accessibilityFrame = rect
                }

                accessibilityOrderedElements[dataSetIndex].append(element)
            }
        }
    }
    
    open override func drawValues(context: CGContext)
    {
        guard let
            dataProvider = dataProvider,
            let bubbleData = dataProvider.bubbleData,
            isDrawingValuesAllowed(dataProvider: dataProvider),
            let dataSets = bubbleData.dataSets as? [BubbleChartDataSetProtocol]
            else { return }

        let phaseX = max(0.0, min(1.0, animator.phaseX))
        let phaseY = animator.phaseY

        var pt = CGPoint()

        for i in 0..<dataSets.count
        {
            let dataSet = dataSets[i]

            guard shouldDrawValues(forDataSet: dataSet) else { continue }

            let formatter = dataSet.valueFormatter
            let alpha = phaseX == 1 ? phaseY : phaseX

            _xBounds.set(chart: dataProvider, dataSet: dataSet, animator: animator)

            let trans = dataProvider.getTransformer(forAxis: dataSet.axisDependency)
            let valueToPixelMatrix = trans.valueToPixelMatrix

            let iconsOffset = dataSet.iconsOffset

            for j in _xBounds.min..._xBounds.range + _xBounds.min
            {
                guard let e = dataSet.entryForIndex(j) as? BubbleChartDataEntry else { break }

                let valueTextColor = dataSet.valueTextColorAt(j).withAlphaComponent(CGFloat(alpha))

                pt.x = CGFloat(e.x)
                pt.y = CGFloat(e.y * phaseY)
                pt = pt.applying(valueToPixelMatrix)

                guard viewPortHandler.isInBoundsRight(pt.x) else { break }

                guard
                    viewPortHandler.isInBoundsLeft(pt.x),
                    viewPortHandler.isInBoundsY(pt.y)
                    else { continue }

                let text = formatter.stringForValue(
                    Double(e.size),
                    entry: e,
                    dataSetIndex: i,
                    viewPortHandler: viewPortHandler)

                // Larger font for larger bubbles?
                let valueFont = dataSet.valueFont
                let lineHeight = valueFont.lineHeight

                if dataSet.isDrawValuesEnabled
                {
                    context.drawText(text,
                                     at: CGPoint(x: pt.x,
                                                    y: pt.y - (0.5 * lineHeight)),
                                     align: .center,
                                     attributes: [.font: valueFont,
                                                  .foregroundColor: valueTextColor])
                }

                if let icon = e.icon, dataSet.isDrawIconsEnabled
                {
                    context.drawImage(icon,
                                      atCenter: CGPoint(x: pt.x + iconsOffset.x,
                                                      y: pt.y + iconsOffset.y),
                                      size: icon.size)
                }
            }
        }
    }
    
    open override func drawExtras(context: CGContext)
    {
        
    }
    
    open override func drawHighlighted(context: CGContext, indices: [Highlight])
    {
        guard
            let dataProvider = dataProvider,
            let bubbleData = dataProvider.bubbleData
            else { return }

        context.saveGState()
        defer { context.restoreGState() }

        let phaseY = animator.phaseY
        
        for high in indices
        {
            guard
                let dataSet = bubbleData[high.dataSetIndex] as? BubbleChartDataSetProtocol,
                dataSet.isHighlightEnabled,
                let entry = dataSet.entryForXValue(high.x, closestToY: high.y) as? BubbleChartDataEntry,
                isInBoundsX(entry: entry, dataSet: dataSet)
                else { continue }

            let trans = dataProvider.getTransformer(forAxis: dataSet.axisDependency)
            
            _sizeBuffer[0].x = 0.0
            _sizeBuffer[0].y = 0.0
            _sizeBuffer[1].x = 1.0
            _sizeBuffer[1].y = 0.0
            
            trans.pointValuesToPixel(&_sizeBuffer)
            
            let normalizeSize = dataSet.isNormalizeSizeEnabled
            
            // calcualte the full width of 1 step on the x-axis
            let maxBubbleWidth: CGFloat = abs(_sizeBuffer[1].x - _sizeBuffer[0].x)
            let maxBubbleHeight: CGFloat = abs(viewPortHandler.contentBottom - viewPortHandler.contentTop)
            let referenceSize: CGFloat = min(maxBubbleHeight, maxBubbleWidth)
            
            _pointBuffer.x = CGFloat(entry.x)
            _pointBuffer.y = CGFloat(entry.y * phaseY)
            trans.pointValueToPixel(&_pointBuffer)
            
            let shapeSize = getShapeSize(entrySize: entry.size, maxSize: dataSet.maxSize, reference: referenceSize, normalizeSize: normalizeSize)
            let shapeHalf = shapeSize / 2.0
            
            guard
                viewPortHandler.isInBoundsTop(_pointBuffer.y + shapeHalf),
                viewPortHandler.isInBoundsBottom(_pointBuffer.y - shapeHalf),
                viewPortHandler.isInBoundsLeft(_pointBuffer.x + shapeHalf)
            else { continue }

            guard viewPortHandler.isInBoundsRight(_pointBuffer.x - shapeHalf) else { break }

            let originalColor = dataSet.color(atIndex: Int(entry.x))
            
            var h: CGFloat = 0.0
            var s: CGFloat = 0.0
            var b: CGFloat = 0.0
            var a: CGFloat = 0.0
            
            originalColor.getHue(&h, saturation: &s, brightness: &b, alpha: &a)
            
            let color = NSUIColor(hue: h, saturation: s, brightness: b * 0.5, alpha: a)
            let rect = CGRect(
                x: _pointBuffer.x - shapeHalf,
                y: _pointBuffer.y - shapeHalf,
                width: shapeSize,
                height: shapeSize)
            
            context.setLineWidth(dataSet.highlightCircleWidth)
            context.setStrokeColor(color.cgColor)
            context.strokeEllipse(in: rect)
            
            high.setDraw(x: _pointBuffer.x, y: _pointBuffer.y)
        }
    }

    /// Creates a nested array of empty subarrays each of which will be populated with NSUIAccessibilityElements.
    private func accessibilityCreateEmptyOrderedElements() -> [[NSUIAccessibilityElement]]
    {
        guard let chart = dataProvider as? BubbleChartView else { return [] }

        let dataSetCount = chart.bubbleData?.dataSetCount ?? 0

        return Array(repeating: [NSUIAccessibilityElement](),
                     count: dataSetCount)
    }

    /// Creates an NSUIAccessibleElement representing individual bubbles location and relative size.
    private func createAccessibleElement(withIndex idx: Int,
                                         container: BubbleChartView,
                                         dataSet: IBubbleChartDataSet,
                                         dataSetIndex: Int,
                                         shapeSize: CGFloat,
                                         modifier: (NSUIAccessibilityElement) -> ()) -> NSUIAccessibilityElement
    {
        let element = NSUIAccessibilityElement(accessibilityContainer: container)
        let xAxis = container.xAxis

        guard let e = dataSet.entryForIndex(idx) else { return element }
        guard let dataProvider = dataProvider else { return element }

        // NOTE: The formatter can cause issues when the x-axis labels are consecutive ints.
        // i.e. due to the Double conversion, if there are more than one data set that are grouped,
        // there is the possibility of some labels being rounded up. A floor() might fix this, but seems to be a brute force solution.
        let label = xAxis.valueFormatter?.stringForValue(e.x, axis: xAxis) ?? "\(e.x)"

        let elementValueText = dataSet.valueFormatter?.stringForValue(e.y,
                                                                      entry: e,
                                                                      dataSetIndex: dataSetIndex,
                                                                      viewPortHandler: viewPortHandler) ?? "\(e.y)"

        let dataSetCount = dataProvider.bubbleData?.dataSetCount ?? -1
        let doesContainMultipleDataSets = dataSetCount > 1

        element.accessibilityLabel = "\(doesContainMultipleDataSets ? (dataSet.label ?? "")  + ", " : "") \(label): \(elementValueText), bubble size: \(String(format: "%.2f", (shapeSize/dataSet.maxSize) * 100)) %"

        modifier(element)

        return element
    }
}<|MERGE_RESOLUTION|>--- conflicted
+++ resolved
@@ -38,9 +38,6 @@
             let bubbleData = dataProvider.bubbleData
             else { return }
         
-<<<<<<< HEAD
-        for set in bubbleData.dataSets as! [BubbleChartDataSetProtocol] where set.isVisible
-=======
         // If we redraw the data, remove and repopulate accessible elements to update label values and frames
         accessibleChartElements.removeAll()
         accessibilityOrderedElements = accessibilityCreateEmptyOrderedElements()
@@ -53,8 +50,7 @@
             accessibleChartElements.append(element)
         }
 
-        for (i, set) in (bubbleData.dataSets as! [IBubbleChartDataSet]).enumerated() where set.isVisible
->>>>>>> 61eb6e6b
+        for (i, set) in (bubbleData.dataSets as! [BubbleChartDataSetProtocol]).enumerated() where set.isVisible
         {
             drawDataSet(context: context, dataSet: set, dataSetIndex: i)
         }
@@ -80,11 +76,7 @@
     private var _pointBuffer = CGPoint()
     private var _sizeBuffer = [CGPoint](repeating: CGPoint(), count: 2)
     
-<<<<<<< HEAD
-    @objc open func drawDataSet(context: CGContext, dataSet: BubbleChartDataSetProtocol)
-=======
-    @objc open func drawDataSet(context: CGContext, dataSet: IBubbleChartDataSet, dataSetIndex: Int)
->>>>>>> 61eb6e6b
+    @objc open func drawDataSet(context: CGContext, dataSet: BubbleChartDataSetProtocol, dataSetIndex: Int)
     {
         guard let dataProvider = dataProvider else { return }
         
@@ -334,7 +326,7 @@
     /// Creates an NSUIAccessibleElement representing individual bubbles location and relative size.
     private func createAccessibleElement(withIndex idx: Int,
                                          container: BubbleChartView,
-                                         dataSet: IBubbleChartDataSet,
+                                         dataSet: BubbleChartDataSetProtocol,
                                          dataSetIndex: Int,
                                          shapeSize: CGFloat,
                                          modifier: (NSUIAccessibilityElement) -> ()) -> NSUIAccessibilityElement
@@ -350,10 +342,10 @@
         // there is the possibility of some labels being rounded up. A floor() might fix this, but seems to be a brute force solution.
         let label = xAxis.valueFormatter?.stringForValue(e.x, axis: xAxis) ?? "\(e.x)"
 
-        let elementValueText = dataSet.valueFormatter?.stringForValue(e.y,
+        let elementValueText = dataSet.valueFormatter.stringForValue(e.y,
                                                                       entry: e,
                                                                       dataSetIndex: dataSetIndex,
-                                                                      viewPortHandler: viewPortHandler) ?? "\(e.y)"
+                                                                      viewPortHandler: viewPortHandler)
 
         let dataSetCount = dataProvider.bubbleData?.dataSetCount ?? -1
         let doesContainMultipleDataSets = dataSetCount > 1

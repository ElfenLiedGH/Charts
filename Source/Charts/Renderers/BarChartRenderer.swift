//
//  BarChartRenderer.swift
//  Charts
//
//  Copyright 2015 Daniel Cohen Gindi & Philipp Jahoda
//  A port of MPAndroidChart for iOS
//  Licensed under Apache License 2.0
//
//  https://github.com/danielgindi/Charts
//

import Foundation
import CoreGraphics

#if !os(OSX)
    import UIKit
#endif

open class BarChartRenderer: BarLineScatterCandleBubbleRenderer
{
    /// A nested array of elements ordered logically (i.e not in visual/drawing order) for use with VoiceOver
    ///
    /// Its use is apparent when there are multiple data sets, since we want to read bars in left to right order,
    /// irrespective of dataset. However, drawing is done per dataset, so using this array and then flattening it prevents us from needing to
    /// re-render for the sake of accessibility.
    ///
    /// In practise, its structure is:
    ///
    /// ````
    ///     [
    ///      [dataset1 element1, dataset2 element1],
    ///      [dataset1 element2, dataset2 element2],
    ///      [dataset1 element3, dataset2 element3]
    ///     ...
    ///     ]
    /// ````
    /// This is done to provide numerical inference across datasets to a screenreader user, in the same way that a sighted individual
    /// uses a multi-dataset bar chart.
    ///
    /// The ````internal```` specifier is to allow subclasses (HorizontalBar) to populate the same array
    internal lazy var accessibilityOrderedElements: [[NSUIAccessibilityElement]] = accessibilityCreateEmptyOrderedElements()

    private typealias Buffer = [CGRect]
    
    @objc open weak var dataProvider: BarChartDataProvider?
    
    @objc public init(dataProvider: BarChartDataProvider, animator: Animator, viewPortHandler: ViewPortHandler)
    {
        super.init(animator: animator, viewPortHandler: viewPortHandler)
        
        self.dataProvider = dataProvider
    }
    
    // [CGRect] per dataset
    private var _buffers = [Buffer]()
    
    open override func initBuffers()
    {
        guard let barData = dataProvider?.barData else { return _buffers.removeAll() }

        // Matche buffers count to dataset count
        if _buffers.count != barData.count
        {
            while _buffers.count < barData.count
            {
                _buffers.append(Buffer())
            }
            while _buffers.count > barData.count
            {
                _buffers.removeLast()
            }
        }

        _buffers = zip(_buffers, barData.dataSets).map { buffer, set -> Buffer in
            let set = set as! BarChartDataSetProtocol
            let size = set.entryCount * (set.isStacked ? set.stackSize : 1)
            return buffer.count == size
                ? buffer
                : Buffer(repeating: .zero, count: size)
        }
    }
    
    private func prepareBuffer(dataSet: BarChartDataSetProtocol, index: Int)
    {
        guard
            let dataProvider = dataProvider,
            let barData = dataProvider.barData
            else { return }
        
        let barWidthHalf = CGFloat(barData.barWidth / 2.0)
    
        var bufferIndex = 0
        let containsStacks = dataSet.isStacked
        
        let isInverted = dataProvider.isInverted(axis: dataSet.axisDependency)
        let phaseY = CGFloat(animator.phaseY)

        for i in (0..<dataSet.entryCount).clamped(to: 0..<Int(ceil(Double(dataSet.entryCount) * animator.phaseX)))
        {
            guard let e = dataSet.entryForIndex(i) as? BarChartDataEntry else { continue }

            let x = CGFloat(e.x)
            let left = x - barWidthHalf
            let right = x + barWidthHalf

<<<<<<< HEAD
            var y = e.y
=======
                barRect.origin.x = left
                barRect.size.width = right - left
                barRect.origin.y = top
                barRect.size.height = bottom == top ? 0 : bottom - top + offset
>>>>>>> 5a5121de

            if containsStacks, let vals = e.yValues
            {
                var posY = 0.0
                var negY = -e.negativeSum
                var yStart = 0.0
                
                // fill the stack
                for value in vals
                {
                    if value == 0.0 && (posY == 0.0 || negY == 0.0)
                    {
                        // Take care of the situation of a 0.0 value, which overlaps a non-zero bar
                        y = value
                        yStart = y
                    }
                    else if value >= 0.0
                    {
                        y = posY
                        yStart = posY + value
                        posY = yStart
                    }
                    else
                    {
                        y = negY
                        yStart = negY + abs(value)
                        negY += abs(value)
                    }
                    
                    var top = isInverted
                        ? (y <= yStart ? CGFloat(y) : CGFloat(yStart))
                        : (y >= yStart ? CGFloat(y) : CGFloat(yStart))
                    var bottom = isInverted
                        ? (y >= yStart ? CGFloat(y) : CGFloat(yStart))
                        : (y <= yStart ? CGFloat(y) : CGFloat(yStart))
                    
                    // multiply the height of the rect with the phase
                    top *= phaseY
                    bottom *= phaseY

                    let barRect = CGRect(x: left, y: top,
                                         width: right - left,
                                         height: bottom - top)
                    _buffers[index][bufferIndex] = barRect
                    bufferIndex += 1
                }
            }
            else
            {
                var top = isInverted
                    ? (y <= 0.0 ? CGFloat(y) : 0)
                    : (y >= 0.0 ? CGFloat(y) : 0)
                var bottom = isInverted
                    ? (y >= 0.0 ? CGFloat(y) : 0)
                    : (y <= 0.0 ? CGFloat(y) : 0)

                // multiply the height of the rect with the phase
                if top > 0
                {
                    top *= phaseY
                }
                else
                {
                    bottom *= phaseY
                }

            // When drawing with an auto calculated y-axis minimum, the renderer actually draws each bar from 0
                // to the required value. This drawn bar is then clipped to the visible chart rect in BarLineChartViewBase's draw(rect:) using clipDataToContent.
                // While this works fine when calculating the bar rects for drawing, it causes the accessibilityFrames to be oversized in some cases.
                // This offset attempts to undo that unnecessary drawing when calculating barRects, particularly when not using custom axis minima.
                // This allows the minimum to still be visually non zero, but the rects are only drawn where necessary.
                // This offset calculation also avoids cases where there are positive/negative values mixed, since those won't need this offset.
                var offset: CGFloat = 0.0
                if let offsetView = dataProvider as? BarChartView {

                    let offsetAxis = offsetView.leftAxis.isEnabled ? offsetView.leftAxis : offsetView.rightAxis

                    if barData.yMin.sign != barData.yMax.sign 
                    { 
                        offset = 0.0 
                    }
                    else if !offsetAxis._customAxisMin {
                        offset = CGFloat(offsetAxis.axisMinimum)
                    }
                }

                let barRect = CGRect(x: left, y: top,
                                     width: right - left,
                                     height: bottom - top + offset)
                _buffers[index][bufferIndex] = barRect
                bufferIndex += 1
            }
        }
    }

    open override func drawData(context: CGContext)
    {
        guard
            let dataProvider = dataProvider,
            let barData = dataProvider.barData
            else { return }
        
        // If we redraw the data, remove and repopulate accessible elements to update label values and frames
        accessibleChartElements.removeAll()
        accessibilityOrderedElements = accessibilityCreateEmptyOrderedElements()

        // Make the chart header the first element in the accessible elements array
        if let chart = dataProvider as? BarChartView {
            let element = createAccessibleHeader(usingChart: chart,
                                                 andData: barData,
                                                 withDefaultDescription: "Bar Chart")
            accessibleChartElements.append(element)
        }

        // Populate logically ordered nested elements into accessibilityOrderedElements in drawDataSet()
        for i in barData.indices
        {
            guard let set = barData[i] as? BarChartDataSetProtocol else {
                fatalError("Datasets for BarChartRenderer must conform to IBarChartDataset")
            }

            guard set.isVisible else { continue }

            drawDataSet(context: context, dataSet: set, index: i)
        }

        // Merge nested ordered arrays into the single accessibleChartElements.
        accessibleChartElements.append(contentsOf: accessibilityOrderedElements.flatMap { $0 } )
        accessibilityPostLayoutChangedNotification()
    }

    private var _barShadowRectBuffer: CGRect = CGRect()
    
    @objc open func drawDataSet(context: CGContext, dataSet: BarChartDataSetProtocol, index: Int)
    {
        guard let dataProvider = dataProvider else { return }

        let trans = dataProvider.getTransformer(forAxis: dataSet.axisDependency)

        prepareBuffer(dataSet: dataSet, index: index)
        trans.rectValuesToPixel(&_buffers[index])
        
        let borderWidth = dataSet.barBorderWidth
        let borderColor = dataSet.barBorderColor
        let drawBorder = borderWidth > 0.0
        
        context.saveGState()
        defer { context.restoreGState() }
        
        // draw the bar shadow before the values
        if dataProvider.isDrawBarShadowEnabled
        {
            guard let barData = dataProvider.barData else { return }
            
            let barWidth = barData.barWidth
            let barWidthHalf = barWidth / 2.0
            var x: Double = 0.0

            let range = (0..<dataSet.entryCount).clamped(to: 0..<Int(ceil(Double(dataSet.entryCount) * animator.phaseX)))
            for i in range
            {
                guard let e = dataSet.entryForIndex(i) as? BarChartDataEntry else { continue }
                
                x = e.x
                
                _barShadowRectBuffer.origin.x = CGFloat(x - barWidthHalf)
                _barShadowRectBuffer.size.width = CGFloat(barWidth)
                
                trans.rectValueToPixel(&_barShadowRectBuffer)
                
                guard viewPortHandler.isInBoundsLeft(_barShadowRectBuffer.origin.x + _barShadowRectBuffer.size.width) else { continue }
                
                guard viewPortHandler.isInBoundsRight(_barShadowRectBuffer.origin.x) else { break }
                
                _barShadowRectBuffer.origin.y = viewPortHandler.contentTop
                _barShadowRectBuffer.size.height = viewPortHandler.contentHeight
                
                context.setFillColor(dataSet.barShadowColor.cgColor)
                context.fill(_barShadowRectBuffer)
            }
        }

        let buffer = _buffers[index]
        
        // draw the bar shadow before the values
        if dataProvider.isDrawBarShadowEnabled
        {
            for barRect in buffer where viewPortHandler.isInBoundsLeft(barRect.origin.x + barRect.size.width)
            {
                guard viewPortHandler.isInBoundsRight(barRect.origin.x) else { break }

                context.setFillColor(dataSet.barShadowColor.cgColor)
                context.fill(barRect)
            }
        }
        
        let isSingleColor = dataSet.colors.count == 1
        
        if isSingleColor
        {
            context.setFillColor(dataSet.color(atIndex: 0).cgColor)
        }
        
        // In case the chart is stacked, we need to accomodate individual bars within accessibilityOrdereredElements
        let isStacked = dataSet.isStacked
        let stackSize = isStacked ? dataSet.stackSize : 1

        for j in buffer.indices
        {
            let barRect = buffer[j]
            
            guard viewPortHandler.isInBoundsLeft(barRect.origin.x + barRect.size.width) else { continue }
            guard viewPortHandler.isInBoundsRight(barRect.origin.x) else { break }

            if !isSingleColor
            {
                // Set the color for the currently drawn value. If the index is out of bounds, reuse colors.
                context.setFillColor(dataSet.color(atIndex: j).cgColor)
            }
            
            context.fill(barRect)
            
            if drawBorder
            {
                context.setStrokeColor(borderColor.cgColor)
                context.setLineWidth(borderWidth)
                context.stroke(barRect)
            }

            // Create and append the corresponding accessibility element to accessibilityOrderedElements
            if let chart = dataProvider as? BarChartView
            {
                let element = createAccessibleElement(withIndex: j,
                                                      container: chart,
                                                      dataSet: dataSet,
                                                      dataSetIndex: index,
                                                      stackSize: stackSize)
                { (element) in
                    element.accessibilityFrame = barRect
                }

                accessibilityOrderedElements[j/stackSize].append(element)
            }
        }
    }
    
    open func prepareBarHighlight(
        x: Double,
          y1: Double,
          y2: Double,
          barWidthHalf: Double,
          trans: Transformer,
          rect: inout CGRect)
    {
        let left = x - barWidthHalf
        let right = x + barWidthHalf
        let top = y1
        let bottom = y2
        
        rect.origin.x = CGFloat(left)
        rect.origin.y = CGFloat(top)
        rect.size.width = CGFloat(right - left)
        rect.size.height = CGFloat(bottom - top)
        
        trans.rectValueToPixel(&rect, phaseY: animator.phaseY )
    }

    open override func drawValues(context: CGContext)
    {
        // if values are drawn
        if isDrawingValuesAllowed(dataProvider: dataProvider)
        {
            guard
                let dataProvider = dataProvider,
                let barData = dataProvider.barData
                else { return }

            var dataSets = barData.dataSets

            let valueOffsetPlus: CGFloat = 4.5
            var posOffset: CGFloat
            var negOffset: CGFloat
            let drawValueAboveBar = dataProvider.isDrawValueAboveBarEnabled
            
            for dataSetIndex in barData.dataSets.indices
            {
                guard
                    let dataSet = dataSets[dataSetIndex] as? BarChartDataSetProtocol,
                    shouldDrawValues(forDataSet: dataSet)
                    else { continue }
                
                let angleRadians = dataSet.valueLabelAngle.DEG2RAD
                
                let isInverted = dataProvider.isInverted(axis: dataSet.axisDependency)
                
                // calculate the correct offset depending on the draw position of the value
                let valueFont = dataSet.valueFont
                let valueTextHeight = valueFont.lineHeight
                posOffset = (drawValueAboveBar ? -(valueTextHeight + valueOffsetPlus) : valueOffsetPlus)
                negOffset = (drawValueAboveBar ? valueOffsetPlus : -(valueTextHeight + valueOffsetPlus))
                
                if isInverted
                {
                    posOffset = -posOffset - valueTextHeight
                    negOffset = -negOffset - valueTextHeight
                }
                
                let buffer = _buffers[dataSetIndex]
                
                let formatter = dataSet.valueFormatter
                
                let trans = dataProvider.getTransformer(forAxis: dataSet.axisDependency)
                
                let phaseY = animator.phaseY
                
                let iconsOffset = dataSet.iconsOffset
        
                // if only single values are drawn (sum)
                if !dataSet.isStacked
                {
                    let range = 0 ..< Int(ceil(Double(dataSet.entryCount) * animator.phaseX))
                    for j in range
                    {
                        guard let e = dataSet.entryForIndex(j) as? BarChartDataEntry else { continue }
                        
                        let rect = buffer[j]
                        
                        let x = rect.origin.x + rect.size.width / 2.0
                        
                        guard viewPortHandler.isInBoundsRight(x) else { break }
                        
                        guard viewPortHandler.isInBoundsY(rect.origin.y),
                            viewPortHandler.isInBoundsLeft(x)
                            else { continue }
                        
                        let val = e.y
                        
                        if dataSet.isDrawValuesEnabled
                        {
                            drawValue(
                                context: context,
                                value: formatter.stringForValue(
                                    val,
                                    entry: e,
                                    dataSetIndex: dataSetIndex,
                                    viewPortHandler: viewPortHandler),
                                xPos: x,
                                yPos: val >= 0.0
                                    ? (rect.origin.y + posOffset)
                                    : (rect.origin.y + rect.size.height + negOffset),
                                font: valueFont,
                                align: .center,
                                color: dataSet.valueTextColorAt(j),
                                anchor: CGPoint(x: 0.5, y: 0.5),
                                angleRadians: angleRadians)
                        }
                        
                        if let icon = e.icon, dataSet.isDrawIconsEnabled
                        {
                            var px = x
                            var py = val >= 0.0
                                ? (rect.origin.y + posOffset)
                                : (rect.origin.y + rect.size.height + negOffset)
                            
                            px += iconsOffset.x
                            py += iconsOffset.y
                            
                            context.drawImage(icon,
                                              atCenter: CGPoint(x: px, y: py),
                                              size: icon.size)
                        }
                        
                    }
                }
                else
                {
                    // if we have stacks
                    
                    var bufferIndex = 0
                    
                    for index in 0 ..< Int(ceil(Double(dataSet.entryCount) * animator.phaseX))
                    {
                        guard let e = dataSet.entryForIndex(index) as? BarChartDataEntry else { continue }
                        
                        let vals = e.yValues
                        
                        let rect = buffer[bufferIndex]
                        
                        let x = rect.origin.x + rect.size.width / 2.0
                        
                        // we still draw stacked bars, but there is one non-stacked in between
                        if let vals = vals
                        {
                            // draw stack values
                            var transformed = [CGPoint]()

                            var posY = 0.0
                            var negY = -e.negativeSum

                            for k in 0 ..< vals.count
                            {
                                let value = vals[k]
                                var y: Double

                                if value == 0.0 && (posY == 0.0 || negY == 0.0)
                                {
                                    // Take care of the situation of a 0.0 value, which overlaps a non-zero bar
                                    y = value
                                }
                                else if value >= 0.0
                                {
                                    posY += value
                                    y = posY
                                }
                                else
                                {
                                    y = negY
                                    negY -= value
                                }

                                transformed.append(CGPoint(x: 0.0, y: CGFloat(y * phaseY)))
                            }

                            trans.pointValuesToPixel(&transformed)

                            for (val, transformed) in zip(vals, transformed)
                            {
                                let drawBelow = (val == 0.0 && negY == 0.0 && posY > 0.0) || val < 0.0
                                let y = transformed.y + (drawBelow ? negOffset : posOffset)

                                guard viewPortHandler.isInBoundsRight(x) else { break }
                                guard viewPortHandler.isInBoundsY(y),
                                    viewPortHandler.isInBoundsLeft(x)
                                    else { continue }

                                if dataSet.isDrawValuesEnabled
                                {
                                    drawValue(
                                        context: context,
                                        value: formatter.stringForValue(
                                            val,
                                            entry: e,
                                            dataSetIndex: dataSetIndex,
                                            viewPortHandler: viewPortHandler),
                                        xPos: x,
                                        yPos: y,
                                        font: valueFont,
                                        align: .center,
                                        color: dataSet.valueTextColorAt(index),
                                        anchor: CGPoint(x: 0.5, y: 0.5),
                                        angleRadians: angleRadians)
                                }

                                if let icon = e.icon, dataSet.isDrawIconsEnabled
                                {
                                    context.drawImage(icon,
                                                      atCenter: CGPoint(x: x + iconsOffset.x,
                                                                      y: y + iconsOffset.y),
                                                      size: icon.size)
                                }
                            }
                        }
                        else
                        {
                            guard viewPortHandler.isInBoundsRight(x) else { break }
                            guard viewPortHandler.isInBoundsY(rect.origin.y),
                                viewPortHandler.isInBoundsLeft(x) else { continue }

                            if dataSet.isDrawValuesEnabled
                            {
                                drawValue(
                                    context: context,
                                    value: formatter.stringForValue(
                                        e.y,
                                        entry: e,
                                        dataSetIndex: dataSetIndex,
                                        viewPortHandler: viewPortHandler),
                                    xPos: x,
                                    yPos: rect.origin.y +
                                        (e.y >= 0 ? posOffset : negOffset),
                                    font: valueFont,
                                    align: .center,
                                    color: dataSet.valueTextColorAt(index),
                                    anchor: CGPoint(x: 0.5, y: 0.5),
                                    angleRadians: angleRadians)
                            }
                            
                            if let icon = e.icon, dataSet.isDrawIconsEnabled
                            {
                                var px = x
                                var py = rect.origin.y +
                                    (e.y >= 0 ? posOffset : negOffset)
                                
                                px += iconsOffset.x
                                py += iconsOffset.y
                                
                                context.drawImage(icon,
                                                  atCenter: CGPoint(x: px, y: py),
                                                  size: icon.size)
                            }
                        }

                        bufferIndex = vals == nil ? (bufferIndex + 1) : (bufferIndex + vals!.count)
                    }
                }
            }
        }
    }
    
    /// Draws a value at the specified x and y position.
    @objc open func drawValue(context: CGContext, value: String, xPos: CGFloat, yPos: CGFloat, font: NSUIFont, align: NSTextAlignment, color: NSUIColor, anchor: CGPoint, angleRadians: CGFloat)
    {
        if (angleRadians == 0.0)
        {
            context.drawText(value, at: CGPoint(x: xPos, y: yPos), align: align, attributes: [.font: font, .foregroundColor: color])
        }
        else
        {
            // align left to center text with rotation
            context.drawText(value, at: CGPoint(x: xPos, y: yPos), align: align, anchor: anchor, angleRadians: angleRadians, attributes: [.font: font, .foregroundColor: color])
        }
    }

    
    open override func drawExtras(context: CGContext)
    {
        
    }
    
    open override func drawHighlighted(context: CGContext, indices: [Highlight])
    {
        guard
            let dataProvider = dataProvider,
            let barData = dataProvider.barData
            else { return }
        
        context.saveGState()
        defer { context.restoreGState() }
        var barRect = CGRect()
        
        for high in indices
        {
            guard
                let set = barData[high.dataSetIndex] as? BarChartDataSetProtocol,
                set.isHighlightEnabled
                else { continue }
            
            if let e = set.entryForXValue(high.x, closestToY: high.y) as? BarChartDataEntry
            {
                guard isInBoundsX(entry: e, dataSet: set) else { continue }
                
                let trans = dataProvider.getTransformer(forAxis: set.axisDependency)
                
                context.setFillColor(set.highlightColor.cgColor)
                context.setAlpha(set.highlightAlpha)
                
                let isStack = high.stackIndex >= 0 && e.isStacked
                
                let y1: Double
                let y2: Double
                
                if isStack
                {
                    if dataProvider.isHighlightFullBarEnabled
                    {
                        y1 = e.positiveSum
                        y2 = -e.negativeSum
                    }
                    else
                    {
                        let range = e.ranges?[high.stackIndex]
                        
                        y1 = range?.from ?? 0.0
                        y2 = range?.to ?? 0.0
                    }
                }
                else
                {
                    y1 = e.y
                    y2 = 0.0
                }
                
                prepareBarHighlight(x: e.x, y1: y1, y2: y2, barWidthHalf: barData.barWidth / 2.0, trans: trans, rect: &barRect)
                
                setHighlightDrawPos(highlight: high, barRect: barRect)
                
                context.fill(barRect)
            }
        }
    }

    /// Sets the drawing position of the highlight object based on the given bar-rect.
    internal func setHighlightDrawPos(highlight high: Highlight, barRect: CGRect)
    {
        high.setDraw(x: barRect.midX, y: barRect.origin.y)
    }

    /// Creates a nested array of empty subarrays each of which will be populated with NSUIAccessibilityElements.
    /// This is marked internal to support HorizontalBarChartRenderer as well.
    internal func accessibilityCreateEmptyOrderedElements() -> [[NSUIAccessibilityElement]]
    {
        guard let chart = dataProvider as? BarChartView else { return [] }

        // Unlike Bubble & Line charts, here we use the maximum entry count to account for stacked bars
        let maxEntryCount = chart.data?.maxEntryCountSet?.entryCount ?? 0

        return Array(repeating: [NSUIAccessibilityElement](),
                     count: maxEntryCount)
    }

    /// Creates an NSUIAccessibleElement representing the smallest meaningful bar of the chart
    /// i.e. in case of a stacked chart, this returns each stack, not the combined bar.
    /// Note that it is marked internal to support subclass modification in the HorizontalBarChart.
    internal func createAccessibleElement(withIndex idx: Int,
                                          container: BarChartView,
                                          dataSet: BarChartDataSetProtocol,
                                          dataSetIndex: Int,
                                          stackSize: Int,
                                          modifier: (NSUIAccessibilityElement) -> ()) -> NSUIAccessibilityElement
    {
        let element = NSUIAccessibilityElement(accessibilityContainer: container)
        let xAxis = container.xAxis

        guard let e = dataSet.entryForIndex(idx/stackSize) as? BarChartDataEntry else { return element }
        guard let dataProvider = dataProvider else { return element }

        // NOTE: The formatter can cause issues when the x-axis labels are consecutive ints.
        // i.e. due to the Double conversion, if there are more than one data set that are grouped,
        // there is the possibility of some labels being rounded up. A floor() might fix this, but seems to be a brute force solution.
        let label = xAxis.valueFormatter?.stringForValue(e.x, axis: xAxis) ?? "\(e.x)"

        var elementValueText = dataSet.valueFormatter.stringForValue(
            e.y,
            entry: e,
            dataSetIndex: dataSetIndex,
            viewPortHandler: viewPortHandler)

        if dataSet.isStacked, let vals = e.yValues
        {
            let stackLabel = dataSet.stackLabels[idx % stackSize]

            elementValueText = dataSet.valueFormatter.stringForValue(
                vals[idx % stackSize],
                entry: e,
                dataSetIndex: dataSetIndex,
                viewPortHandler: viewPortHandler)

            elementValueText = stackLabel + " \(elementValueText)"
        }

        let dataSetCount = dataProvider.barData?.dataSetCount ?? -1
        let doesContainMultipleDataSets = dataSetCount > 1

        element.accessibilityLabel = "\(doesContainMultipleDataSets ? (dataSet.label ?? "")  + ", " : "") \(label): \(elementValueText)"

        modifier(element)

        return element
    }
}<|MERGE_RESOLUTION|>--- conflicted
+++ resolved
@@ -103,14 +103,7 @@
             let left = x - barWidthHalf
             let right = x + barWidthHalf
 
-<<<<<<< HEAD
             var y = e.y
-=======
-                barRect.origin.x = left
-                barRect.size.width = right - left
-                barRect.origin.y = top
-                barRect.size.height = bottom == top ? 0 : bottom - top + offset
->>>>>>> 5a5121de
 
             if containsStacks, let vals = e.yValues
             {
@@ -199,7 +192,7 @@
 
                 let barRect = CGRect(x: left, y: top,
                                      width: right - left,
-                                     height: bottom - top + offset)
+                                     height: bottom == top ? 0 : bottom - top + offset)
                 _buffers[index][bufferIndex] = barRect
                 bufferIndex += 1
             }

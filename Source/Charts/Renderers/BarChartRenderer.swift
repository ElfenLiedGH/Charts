//
//  BarChartRenderer.swift
//  Charts
//
//  Copyright 2015 Daniel Cohen Gindi & Philipp Jahoda
//  A port of MPAndroidChart for iOS
//  Licensed under Apache License 2.0
//
//  https://github.com/danielgindi/Charts
//

import Foundation
import CoreGraphics

#if !os(OSX)
    import UIKit
#endif

open class BarChartRenderer: BarLineScatterCandleBubbleRenderer
{
    /// A nested array of elements ordered logically (i.e not in visual/drawing order) for use with VoiceOver
    ///
    /// Its use is apparent when there are multiple data sets, since we want to read bars in left to right order,
    /// irrespective of dataset. However, drawing is done per dataset, so using this array and then flattening it prevents us from needing to
    /// re-render for the sake of accessibility.
    ///
    /// In practise, its structure is:
    ///
    /// ````
    ///     [
    ///      [dataset1 element1, dataset2 element1],
    ///      [dataset1 element2, dataset2 element2],
    ///      [dataset1 element3, dataset2 element3]
    ///     ...
    ///     ]
    /// ````
    /// This is done to provide numerical inference across datasets to a screenreader user, in the same way that a sighted individual
    /// uses a multi-dataset bar chart.
    ///
    /// The ````internal```` specifier is to allow subclasses (HorizontalBar) to populate the same array
    internal lazy var accessibilityOrderedElements: [[NSUIAccessibilityElement]] = accessibilityCreateEmptyOrderedElements()

    private typealias Buffer = [CGRect]
    
    @objc open weak var dataProvider: BarChartDataProvider?
    
    @objc public init(dataProvider: BarChartDataProvider, animator: Animator, viewPortHandler: ViewPortHandler)
    {
        super.init(animator: animator, viewPortHandler: viewPortHandler)
        
        self.dataProvider = dataProvider
    }
    
    // [CGRect] per dataset
    private var _buffers = [Buffer]()
    
    open override func initBuffers()
    {
        guard let barData = dataProvider?.barData else { return _buffers.removeAll() }

        // Matche buffers count to dataset count
        if _buffers.count != barData.count
        {
            while _buffers.count < barData.count
            {
                _buffers.append(Buffer())
            }
            while _buffers.count > barData.count
            {
                _buffers.removeLast()
            }
        }

        _buffers = zip(_buffers, barData.dataSets).map { buffer, set -> Buffer in
            let set = set as! BarChartDataSetProtocol
            let size = set.entryCount * (set.isStacked ? set.stackSize : 1)
            return buffer.count == size
                ? buffer
                : Buffer(repeating: .zero, count: size)
        }
    }
    
    private func prepareBuffer(dataSet: BarChartDataSetProtocol, index: Int)
    {
        guard
            let dataProvider = dataProvider,
            let barData = dataProvider.barData
            else { return }
        
        let barWidthHalf = CGFloat(barData.barWidth / 2.0)
    
        var bufferIndex = 0
        let containsStacks = dataSet.isStacked
        
        let isInverted = dataProvider.isInverted(axis: dataSet.axisDependency)
        let phaseY = CGFloat(animator.phaseY)

        for i in (0..<dataSet.entryCount).clamped(to: 0..<Int(ceil(Double(dataSet.entryCount) * animator.phaseX)))
        {
            guard let e = dataSet.entryForIndex(i) as? BarChartDataEntry else { continue }

            let x = CGFloat(e.x)
            let left = x - barWidthHalf
            let right = x + barWidthHalf

            var y = e.y

            if containsStacks, let vals = e.yValues
            {
                var posY = 0.0
                var negY = -e.negativeSum
                var yStart = 0.0
                
                // fill the stack
                for value in vals
                {
                    if value == 0.0 && (posY == 0.0 || negY == 0.0)
                    {
                        // Take care of the situation of a 0.0 value, which overlaps a non-zero bar
                        y = value
                        yStart = y
                    }
                    else if value >= 0.0
                    {
                        y = posY
                        yStart = posY + value
                        posY = yStart
                    }
                    else
                    {
                        y = negY
                        yStart = negY + abs(value)
                        negY += abs(value)
                    }
                    
                    var top = isInverted
                        ? (y <= yStart ? CGFloat(y) : CGFloat(yStart))
                        : (y >= yStart ? CGFloat(y) : CGFloat(yStart))
                    var bottom = isInverted
                        ? (y >= yStart ? CGFloat(y) : CGFloat(yStart))
                        : (y <= yStart ? CGFloat(y) : CGFloat(yStart))
                    
                    // multiply the height of the rect with the phase
                    top *= phaseY
                    bottom *= phaseY

                    let barRect = CGRect(x: left, y: top,
                                         width: right - left,
                                         height: bottom - top)
                    _buffers[index][bufferIndex] = barRect
                    bufferIndex += 1
                }
            }
            else
            {
                var top = isInverted
                    ? (y <= 0.0 ? CGFloat(y) : 0)
                    : (y >= 0.0 ? CGFloat(y) : 0)
                var bottom = isInverted
                    ? (y >= 0.0 ? CGFloat(y) : 0)
                    : (y <= 0.0 ? CGFloat(y) : 0)

                // multiply the height of the rect with the phase
                if top > 0
                {
                    top *= phaseY
                }
                else
                {
                    bottom *= phaseY
                }

            // When drawing with an auto calculated y-axis minimum, the renderer actually draws each bar from 0
                // to the required value. This drawn bar is then clipped to the visible chart rect in BarLineChartViewBase's draw(rect:) using clipDataToContent.
                // While this works fine when calculating the bar rects for drawing, it causes the accessibilityFrames to be oversized in some cases.
                // This offset attempts to undo that unnecessary drawing when calculating barRects, particularly when not using custom axis minima.
                // This allows the minimum to still be visually non zero, but the rects are only drawn where necessary.
                // This offset calculation also avoids cases where there are positive/negative values mixed, since those won't need this offset.
                var offset: CGFloat = 0.0
                if let offsetView = dataProvider as? BarChartView {

                    let offsetAxis = offsetView.leftAxis.isEnabled ? offsetView.leftAxis : offsetView.rightAxis

                    if barData.yMin.sign != barData.yMax.sign 
                    { 
                        offset = 0.0 
                    }
                    else if !offsetAxis._customAxisMin {
                        offset = CGFloat(offsetAxis.axisMinimum)
                    }
                }

                let barRect = CGRect(x: left, y: top,
                                     width: right - left,
                                     height: bottom == top ? 0 : bottom - top + offset)
                _buffers[index][bufferIndex] = barRect
                bufferIndex += 1
            }
        }
    }

    open override func drawData(context: CGContext)
    {
        guard
            let dataProvider = dataProvider,
            let barData = dataProvider.barData
            else { return }
        
        // If we redraw the data, remove and repopulate accessible elements to update label values and frames
        accessibleChartElements.removeAll()
        accessibilityOrderedElements = accessibilityCreateEmptyOrderedElements()

        // Make the chart header the first element in the accessible elements array
        if let chart = dataProvider as? BarChartView {
            let element = createAccessibleHeader(usingChart: chart,
                                                 andData: barData,
                                                 withDefaultDescription: "Bar Chart")
            accessibleChartElements.append(element)
        }

        // Populate logically ordered nested elements into accessibilityOrderedElements in drawDataSet()
        for i in barData.indices
        {
            guard let set = barData[i] as? BarChartDataSetProtocol else {
                fatalError("Datasets for BarChartRenderer must conform to IBarChartDataset")
            }

            guard set.isVisible else { continue }

            drawDataSet(context: context, dataSet: set, index: i)
        }

        // Merge nested ordered arrays into the single accessibleChartElements.
        accessibleChartElements.append(contentsOf: accessibilityOrderedElements.flatMap { $0 } )
        accessibilityPostLayoutChangedNotification()
    }

    private var _barShadowRectBuffer: CGRect = CGRect()
    
    @objc open func drawDataSet(context: CGContext, dataSet: BarChartDataSetProtocol, index: Int)
    {
        guard let dataProvider = dataProvider else { return }

        let trans = dataProvider.getTransformer(forAxis: dataSet.axisDependency)

        prepareBuffer(dataSet: dataSet, index: index)
        trans.rectValuesToPixel(&_buffers[index])
        
        let borderWidth = dataSet.barBorderWidth
        let borderColor = dataSet.barBorderColor
        let drawBorder = borderWidth > 0.0
        
        context.saveGState()
        defer { context.restoreGState() }
        
        // draw the bar shadow before the values
        if dataProvider.isDrawBarShadowEnabled
        {
            guard let barData = dataProvider.barData else { return }
            
            let barWidth = barData.barWidth
            let barWidthHalf = barWidth / 2.0
            var x: Double = 0.0

            let range = (0..<dataSet.entryCount).clamped(to: 0..<Int(ceil(Double(dataSet.entryCount) * animator.phaseX)))
            for i in range
            {
                guard let e = dataSet.entryForIndex(i) as? BarChartDataEntry else { continue }
                
                x = e.x
                
                _barShadowRectBuffer.origin.x = CGFloat(x - barWidthHalf)
                _barShadowRectBuffer.size.width = CGFloat(barWidth)
                
                trans.rectValueToPixel(&_barShadowRectBuffer)
                
                guard viewPortHandler.isInBoundsLeft(_barShadowRectBuffer.origin.x + _barShadowRectBuffer.size.width) else { continue }
                
                guard viewPortHandler.isInBoundsRight(_barShadowRectBuffer.origin.x) else { break }
                
                _barShadowRectBuffer.origin.y = viewPortHandler.contentTop
                _barShadowRectBuffer.size.height = viewPortHandler.contentHeight
                
                context.setFillColor(dataSet.barShadowColor.cgColor)
                context.fill(_barShadowRectBuffer)
            }
        }

        let buffer = _buffers[index]
        
        // draw the bar shadow before the values
        if dataProvider.isDrawBarShadowEnabled
        {
            for barRect in buffer where viewPortHandler.isInBoundsLeft(barRect.origin.x + barRect.size.width)
            {
                guard viewPortHandler.isInBoundsRight(barRect.origin.x) else { break }

                context.setFillColor(dataSet.barShadowColor.cgColor)
                context.fill(barRect)
            }
        }
        
        let isSingleColor = dataSet.colors.count == 1
        
        if isSingleColor
        {
            context.setFillColor(dataSet.color(atIndex: 0).cgColor)
        }
        
        // In case the chart is stacked, we need to accomodate individual bars within accessibilityOrdereredElements
        let isStacked = dataSet.isStacked
        let stackSize = isStacked ? dataSet.stackSize : 1

        for j in buffer.indices
        {
            let barRect = buffer[j]
            
            guard viewPortHandler.isInBoundsLeft(barRect.origin.x + barRect.size.width) else { continue }
            guard viewPortHandler.isInBoundsRight(barRect.origin.x) else { break }

            if !isSingleColor
            {
                // Set the color for the currently drawn value. If the index is out of bounds, reuse colors.
                context.setFillColor(dataSet.color(atIndex: j).cgColor)
            }
            
            context.fill(barRect)
            
            if drawBorder
            {
                context.setStrokeColor(borderColor.cgColor)
                context.setLineWidth(borderWidth)
                context.stroke(barRect)
            }

            // Create and append the corresponding accessibility element to accessibilityOrderedElements
            if let chart = dataProvider as? BarChartView
            {
                let element = createAccessibleElement(withIndex: j,
                                                      container: chart,
                                                      dataSet: dataSet,
                                                      dataSetIndex: index,
                                                      stackSize: stackSize)
                { (element) in
                    element.accessibilityFrame = barRect
                }

                accessibilityOrderedElements[j/stackSize].append(element)
            }
        }
    }
    
    open func prepareBarHighlight(
        x: Double,
          y1: Double,
          y2: Double,
          barWidthHalf: Double,
          trans: Transformer,
          rect: inout CGRect)
    {
        let left = x - barWidthHalf
        let right = x + barWidthHalf
        let top = y1
        let bottom = y2
        
        rect.origin.x = CGFloat(left)
        rect.origin.y = CGFloat(top)
        rect.size.width = CGFloat(right - left)
        rect.size.height = CGFloat(bottom - top)
        
        trans.rectValueToPixel(&rect, phaseY: animator.phaseY )
    }

    open override func drawValues(context: CGContext)
    {
        // if values are drawn
        if isDrawingValuesAllowed(dataProvider: dataProvider)
        {
            guard
                let dataProvider = dataProvider,
                let barData = dataProvider.barData
                else { return }

            var dataSets = barData.dataSets

            let valueOffsetPlus: CGFloat = 4.5
            var posOffset: CGFloat
            var negOffset: CGFloat
            let drawValueAboveBar = dataProvider.isDrawValueAboveBarEnabled
            
            for dataSetIndex in barData.dataSets.indices
            {
                guard
                    let dataSet = dataSets[dataSetIndex] as? BarChartDataSetProtocol,
                    shouldDrawValues(forDataSet: dataSet)
                    else { continue }
                
                let angleRadians = dataSet.valueLabelAngle.DEG2RAD
                
                let isInverted = dataProvider.isInverted(axis: dataSet.axisDependency)
                
                // calculate the correct offset depending on the draw position of the value
                let valueFont = dataSet.valueFont
                let valueTextHeight = valueFont.lineHeight
                posOffset = (drawValueAboveBar ? -(valueTextHeight + valueOffsetPlus) : valueOffsetPlus)
                negOffset = (drawValueAboveBar ? valueOffsetPlus : -(valueTextHeight + valueOffsetPlus))
                
                if isInverted
                {
                    posOffset = -posOffset - valueTextHeight
                    negOffset = -negOffset - valueTextHeight
                }
                
                let buffer = _buffers[dataSetIndex]
                
                let formatter = dataSet.valueFormatter
                
                let trans = dataProvider.getTransformer(forAxis: dataSet.axisDependency)
                
                let phaseY = animator.phaseY
                
                let iconsOffset = dataSet.iconsOffset
        
                // if only single values are drawn (sum)
                if !dataSet.isStacked
                {
                    let range = 0 ..< Int(ceil(Double(dataSet.entryCount) * animator.phaseX))
                    for j in range
                    {
                        guard let e = dataSet.entryForIndex(j) as? BarChartDataEntry else { continue }
                        
                        let rect = buffer[j]
                        
                        let x = rect.origin.x + rect.size.width / 2.0
                        
                        guard viewPortHandler.isInBoundsRight(x) else { break }
                        
                        guard viewPortHandler.isInBoundsY(rect.origin.y),
                            viewPortHandler.isInBoundsLeft(x)
                            else { continue }
                        
                        let val = e.y
                        
                        if dataSet.isDrawValuesEnabled
                        {
                            drawValue(
                                context: context,
                                value: formatter.stringForValue(
                                    val,
                                    entry: e,
                                    dataSetIndex: dataSetIndex,
                                    viewPortHandler: viewPortHandler),
                                xPos: x,
                                yPos: val >= 0.0
                                    ? (rect.origin.y + posOffset)
                                    : (rect.origin.y + rect.size.height + negOffset),
                                font: valueFont,
                                align: .center,
                                color: dataSet.valueTextColorAt(j),
                                anchor: CGPoint(x: 0.5, y: 0.5),
                                angleRadians: angleRadians)
                        }
                        
                        if let icon = e.icon, dataSet.isDrawIconsEnabled
                        {
                            var px = x
                            var py = val >= 0.0
                                ? (rect.origin.y + posOffset)
                                : (rect.origin.y + rect.size.height + negOffset)
                            
                            px += iconsOffset.x
                            py += iconsOffset.y
                            
                            context.drawImage(icon,
                                              atCenter: CGPoint(x: px, y: py),
                                              size: icon.size)
                        }
                        
                    }
                }
                else
                {
                    // if we have stacks
                    
                    var bufferIndex = 0
                    
                    for index in 0 ..< Int(ceil(Double(dataSet.entryCount) * animator.phaseX))
                    {
                        guard let e = dataSet.entryForIndex(index) as? BarChartDataEntry else { continue }
                        
                        let vals = e.yValues
                        
                        let rect = buffer[bufferIndex]
                        
                        let x = rect.origin.x + rect.size.width / 2.0
                        
                        // we still draw stacked bars, but there is one non-stacked in between
                        if let vals = vals
                        {
                            // draw stack values
                            var transformed = [CGPoint]()

                            var posY = 0.0
                            var negY = -e.negativeSum

                            for k in 0 ..< vals.count
                            {
                                let value = vals[k]
                                var y: Double

                                if value == 0.0 && (posY == 0.0 || negY == 0.0)
                                {
                                    // Take care of the situation of a 0.0 value, which overlaps a non-zero bar
                                    y = value
                                }
                                else if value >= 0.0
                                {
                                    posY += value
                                    y = posY
                                }
                                else
                                {
                                    y = negY
                                    negY -= value
                                }

                                transformed.append(CGPoint(x: 0.0, y: CGFloat(y * phaseY)))
                            }

                            trans.pointValuesToPixel(&transformed)

                            for (val, transformed) in zip(vals, transformed)
                            {
                                let drawBelow = (val == 0.0 && negY == 0.0 && posY > 0.0) || val < 0.0
                                let y = transformed.y + (drawBelow ? negOffset : posOffset)

                                guard viewPortHandler.isInBoundsRight(x) else { break }
                                guard viewPortHandler.isInBoundsY(y),
                                    viewPortHandler.isInBoundsLeft(x)
                                    else { continue }

                                if dataSet.isDrawValuesEnabled
                                {
                                    drawValue(
                                        context: context,
                                        value: formatter.stringForValue(
                                            val,
                                            entry: e,
                                            dataSetIndex: dataSetIndex,
                                            viewPortHandler: viewPortHandler),
                                        xPos: x,
                                        yPos: y,
                                        font: valueFont,
                                        align: .center,
                                        color: dataSet.valueTextColorAt(index),
                                        anchor: CGPoint(x: 0.5, y: 0.5),
                                        angleRadians: angleRadians)
                                }

                                if let icon = e.icon, dataSet.isDrawIconsEnabled
                                {
                                    context.drawImage(icon,
                                                      atCenter: CGPoint(x: x + iconsOffset.x,
                                                                      y: y + iconsOffset.y),
                                                      size: icon.size)
                                }
                            }
                        }
                        else
                        {
                            guard viewPortHandler.isInBoundsRight(x) else { break }
                            guard viewPortHandler.isInBoundsY(rect.origin.y),
                                viewPortHandler.isInBoundsLeft(x) else { continue }

                            if dataSet.isDrawValuesEnabled
                            {
                                drawValue(
                                    context: context,
                                    value: formatter.stringForValue(
                                        e.y,
                                        entry: e,
                                        dataSetIndex: dataSetIndex,
                                        viewPortHandler: viewPortHandler),
                                    xPos: x,
                                    yPos: rect.origin.y +
                                        (e.y >= 0 ? posOffset : negOffset),
                                    font: valueFont,
                                    align: .center,
                                    color: dataSet.valueTextColorAt(index),
                                    anchor: CGPoint(x: 0.5, y: 0.5),
                                    angleRadians: angleRadians)
                            }
                            
                            if let icon = e.icon, dataSet.isDrawIconsEnabled
                            {
                                var px = x
                                var py = rect.origin.y +
                                    (e.y >= 0 ? posOffset : negOffset)
                                
                                px += iconsOffset.x
                                py += iconsOffset.y
                                
                                context.drawImage(icon,
                                                  atCenter: CGPoint(x: px, y: py),
                                                  size: icon.size)
                            }
                        }

                        bufferIndex = vals == nil ? (bufferIndex + 1) : (bufferIndex + vals!.count)
                    }
                }
            }
        }
    }
    
    /// Draws a value at the specified x and y position.
    @objc open func drawValue(context: CGContext, value: String, xPos: CGFloat, yPos: CGFloat, font: NSUIFont, align: NSTextAlignment, color: NSUIColor, anchor: CGPoint, angleRadians: CGFloat)
    {
<<<<<<< HEAD
        if (angleRadians == 0.0)
        {
            context.drawText(value, at: CGPoint(x: xPos, y: yPos), align: align, attributes: [.font: font, .foregroundColor: color])
        }
        else
        {
            // align left to center text with rotation
            context.drawText(value, at: CGPoint(x: xPos, y: yPos), align: align, anchor: anchor, angleRadians: angleRadians, attributes: [.font: font, .foregroundColor: color])
        }
=======
        ChartUtils.drawText(context: context, text: value, point: CGPoint(x: xPos, y: yPos), align: align, attributes: [NSAttributedString.Key.font: font, NSAttributedString.Key.foregroundColor: color])
>>>>>>> fbec767b
    }

    
    open override func drawExtras(context: CGContext)
    {
        
    }
    
    open override func drawHighlighted(context: CGContext, indices: [Highlight])
    {
        guard
            let dataProvider = dataProvider,
            let barData = dataProvider.barData
            else { return }
        
        context.saveGState()
        defer { context.restoreGState() }
        var barRect = CGRect()
        
        for high in indices
        {
            guard
                let set = barData[high.dataSetIndex] as? BarChartDataSetProtocol,
                set.isHighlightEnabled
                else { continue }
            
            if let e = set.entryForXValue(high.x, closestToY: high.y) as? BarChartDataEntry
            {
                guard isInBoundsX(entry: e, dataSet: set) else { continue }
                
                let trans = dataProvider.getTransformer(forAxis: set.axisDependency)
                
                context.setFillColor(set.highlightColor.cgColor)
                context.setAlpha(set.highlightAlpha)
                
                let isStack = high.stackIndex >= 0 && e.isStacked
                
                let y1: Double
                let y2: Double
                
                if isStack
                {
                    if dataProvider.isHighlightFullBarEnabled
                    {
                        y1 = e.positiveSum
                        y2 = -e.negativeSum
                    }
                    else
                    {
                        let range = e.ranges?[high.stackIndex]
                        
                        y1 = range?.from ?? 0.0
                        y2 = range?.to ?? 0.0
                    }
                }
                else
                {
                    y1 = e.y
                    y2 = 0.0
                }
                
                prepareBarHighlight(x: e.x, y1: y1, y2: y2, barWidthHalf: barData.barWidth / 2.0, trans: trans, rect: &barRect)
                
                setHighlightDrawPos(highlight: high, barRect: barRect)
                
                context.fill(barRect)
            }
        }
    }

    /// Sets the drawing position of the highlight object based on the given bar-rect.
    internal func setHighlightDrawPos(highlight high: Highlight, barRect: CGRect)
    {
        high.setDraw(x: barRect.midX, y: barRect.origin.y)
    }

    /// Creates a nested array of empty subarrays each of which will be populated with NSUIAccessibilityElements.
    /// This is marked internal to support HorizontalBarChartRenderer as well.
    internal func accessibilityCreateEmptyOrderedElements() -> [[NSUIAccessibilityElement]]
    {
        guard let chart = dataProvider as? BarChartView else { return [] }

        // Unlike Bubble & Line charts, here we use the maximum entry count to account for stacked bars
        let maxEntryCount = chart.data?.maxEntryCountSet?.entryCount ?? 0

        return Array(repeating: [NSUIAccessibilityElement](),
                     count: maxEntryCount)
    }

    /// Creates an NSUIAccessibleElement representing the smallest meaningful bar of the chart
    /// i.e. in case of a stacked chart, this returns each stack, not the combined bar.
    /// Note that it is marked internal to support subclass modification in the HorizontalBarChart.
    internal func createAccessibleElement(withIndex idx: Int,
                                          container: BarChartView,
                                          dataSet: BarChartDataSetProtocol,
                                          dataSetIndex: Int,
                                          stackSize: Int,
                                          modifier: (NSUIAccessibilityElement) -> ()) -> NSUIAccessibilityElement
    {
        let element = NSUIAccessibilityElement(accessibilityContainer: container)
        let xAxis = container.xAxis

        guard let e = dataSet.entryForIndex(idx/stackSize) as? BarChartDataEntry else { return element }
        guard let dataProvider = dataProvider else { return element }

        // NOTE: The formatter can cause issues when the x-axis labels are consecutive ints.
        // i.e. due to the Double conversion, if there are more than one data set that are grouped,
        // there is the possibility of some labels being rounded up. A floor() might fix this, but seems to be a brute force solution.
        let label = xAxis.valueFormatter?.stringForValue(e.x, axis: xAxis) ?? "\(e.x)"

        var elementValueText = dataSet.valueFormatter.stringForValue(
            e.y,
            entry: e,
            dataSetIndex: dataSetIndex,
            viewPortHandler: viewPortHandler)

        if dataSet.isStacked, let vals = e.yValues
        {
            let labelCount = min(dataSet.colors.count, stackSize)

            let stackLabel: String?
            if (dataSet.stackLabels.count > 0 && labelCount > 0) {
                let labelIndex = idx % labelCount
                stackLabel = dataSet.stackLabels.indices.contains(labelIndex) ? dataSet.stackLabels[labelIndex] : nil
            } else {
                stackLabel = nil
            }

            elementValueText = dataSet.valueFormatter.stringForValue(
                vals[idx % stackSize],
                entry: e,
                dataSetIndex: dataSetIndex,
                viewPortHandler: viewPortHandler)

            if let stackLabel = stackLabel {
                elementValueText = stackLabel + " \(elementValueText)"
            } else {
                elementValueText = "\(elementValueText)"
            }
        }

        let dataSetCount = dataProvider.barData?.dataSetCount ?? -1
        let doesContainMultipleDataSets = dataSetCount > 1

        element.accessibilityLabel = "\(doesContainMultipleDataSets ? (dataSet.label ?? "")  + ", " : "") \(label): \(elementValueText)"

        modifier(element)

        return element
    }
}<|MERGE_RESOLUTION|>--- conflicted
+++ resolved
@@ -616,7 +616,6 @@
     /// Draws a value at the specified x and y position.
     @objc open func drawValue(context: CGContext, value: String, xPos: CGFloat, yPos: CGFloat, font: NSUIFont, align: NSTextAlignment, color: NSUIColor, anchor: CGPoint, angleRadians: CGFloat)
     {
-<<<<<<< HEAD
         if (angleRadians == 0.0)
         {
             context.drawText(value, at: CGPoint(x: xPos, y: yPos), align: align, attributes: [.font: font, .foregroundColor: color])
@@ -626,9 +625,6 @@
             // align left to center text with rotation
             context.drawText(value, at: CGPoint(x: xPos, y: yPos), align: align, anchor: anchor, angleRadians: angleRadians, attributes: [.font: font, .foregroundColor: color])
         }
-=======
-        ChartUtils.drawText(context: context, text: value, point: CGPoint(x: xPos, y: yPos), align: align, attributes: [NSAttributedString.Key.font: font, NSAttributedString.Key.foregroundColor: color])
->>>>>>> fbec767b
     }
 
     

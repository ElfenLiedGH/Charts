//
//  YAxisRendererHorizontalBarChart.swift
//  Charts
//
//  Copyright 2015 Daniel Cohen Gindi & Philipp Jahoda
//  A port of MPAndroidChart for iOS
//  Licensed under Apache License 2.0
//
//  https://github.com/danielgindi/Charts
//

import Foundation
import CoreGraphics

<<<<<<< HEAD
=======

>>>>>>> 9275d373
open class YAxisRendererHorizontalBarChart: YAxisRenderer
{
    public override init(viewPortHandler: ViewPortHandler, axis: YAxis, transformer: Transformer?)
    {
        super.init(viewPortHandler: viewPortHandler, axis: axis, transformer: transformer)
    }

    /// Computes the axis values.
    open override func computeAxis(min: Double, max: Double, inverted: Bool)
    {
        var min = min, max = max
        
        // calculate the starting and entry point of the y-labels (depending on zoom / contentrect bounds)
        if let transformer = transformer,
            viewPortHandler.contentHeight > 10.0,
            !viewPortHandler.isFullyZoomedOutX
        {
            let p1 = transformer.valueForTouchPoint(CGPoint(x: viewPortHandler.contentLeft, y: viewPortHandler.contentTop))
            let p2 = transformer.valueForTouchPoint(CGPoint(x: viewPortHandler.contentRight, y: viewPortHandler.contentTop))

            min = inverted ? Double(p2.x) : Double(p1.x)
            max = inverted ? Double(p1.x) : Double(p2.x)
        }
        
        computeAxisValues(min: min, max: max)
    }

    /// draws the y-axis labels to the screen
    open override func renderAxisLabels(context: CGContext)
    {
        guard
            axis.isEnabled,
            axis.isDrawLabelsEnabled
            else { return }

        let lineHeight = axis.labelFont.lineHeight
        let baseYOffset: CGFloat = 2.5
        
        let dependency = axis.axisDependency
        let labelPosition = axis.labelPosition

        let yPos: CGFloat =
        {
            switch (dependency, labelPosition)
            {
            case (.left, .outsideChart):
                return viewPortHandler.contentTop - baseYOffset - lineHeight

            case (.left, .insideChart):
                return viewPortHandler.contentTop - baseYOffset - lineHeight

            case (.right, .outsideChart):
                return viewPortHandler.contentBottom + baseYOffset

            case (.right, .insideChart):
                return viewPortHandler.contentBottom + baseYOffset
            }
        }()

        drawYLabels(
            context: context,
            fixedPosition: yPos,
            positions: transformedPositions(),
            offset: axis.yOffset
        )
    }
    
    open override func renderAxisLine(context: CGContext)
    {
        guard
            axis.isEnabled,
            axis.drawAxisLineEnabled
            else { return }

        context.saveGState()
        defer { context.restoreGState() }
        
        context.setStrokeColor(axis.axisLineColor.cgColor)
        context.setLineWidth(axis.axisLineWidth)
        if axis.axisLineDashLengths != nil
        {
            context.setLineDash(phase: axis.axisLineDashPhase, lengths: axis.axisLineDashLengths)
        }
        else
        {
            context.setLineDash(phase: 0.0, lengths: [])
        }

        context.beginPath()
        if axis.axisDependency == .left
        {
            context.move(to: CGPoint(x: viewPortHandler.contentLeft, y: viewPortHandler.contentTop))
            context.addLine(to: CGPoint(x: viewPortHandler.contentRight, y: viewPortHandler.contentTop))
        }
        else
        {
            context.move(to: CGPoint(x: viewPortHandler.contentLeft, y: viewPortHandler.contentBottom))
            context.addLine(to: CGPoint(x: viewPortHandler.contentRight, y: viewPortHandler.contentBottom))
        }
        context.strokePath()
    }

    /// draws the y-labels on the specified x-position
    @objc open func drawYLabels(
        context: CGContext,
        fixedPosition: CGFloat,
        positions: [CGPoint],
        offset: CGFloat)
    {
        let labelFont = axis.labelFont
        let labelTextColor = axis.labelTextColor
        
        let from = axis.isDrawBottomYLabelEntryEnabled ? 0 : 1
        let to = axis.isDrawTopYLabelEntryEnabled ? axis.entryCount : (axis.entryCount - 1)
        
<<<<<<< HEAD
        let xOffset = yAxis.labelXOffset
        
        for i in stride(from: from, to: to, by: 1)
        {
            let text = yAxis.getFormattedLabel(i)
            
            ChartUtils.drawText(
                context: context,
                text: text,
                point: CGPoint(
                    x: positions[i].x, y:
                    fixedPosition - offset + xOffset
                ),
                align: .center,
                attributes: [NSAttributedString.Key.font: labelFont, NSAttributedString.Key.foregroundColor: labelTextColor])
=======
        for i in from..<to
        {
            let text = axis.getFormattedLabel(i)
            context.drawText(text,
                             at: CGPoint(x: positions[i].x, y: fixedPosition - offset),
                             align: .center,
                             attributes: [.font: labelFont, .foregroundColor: labelTextColor])
>>>>>>> 9275d373
        }
    }
    
    open override var gridClippingRect: CGRect
    {
        var contentRect = viewPortHandler.contentRect
        let dx = self.axis.gridLineWidth
        contentRect.origin.x -= dx / 2.0
        contentRect.size.width += dx
        return contentRect
    }
    
    open override func drawGridLine(
        context: CGContext,
        position: CGPoint)
    {
        context.beginPath()
        context.move(to: CGPoint(x: position.x, y: viewPortHandler.contentTop))
        context.addLine(to: CGPoint(x: position.x, y: viewPortHandler.contentBottom))
        context.strokePath()
    }
    
    open override func transformedPositions() -> [CGPoint]
    {
        guard let transformer = self.transformer else { return [] }
        
        var positions = axis.entries.map { CGPoint(x: $0, y: 0.0) }
        transformer.pointValuesToPixel(&positions)
        
        return positions
    }
    
    /// Draws the zero line at the specified position.
    open override func drawZeroLine(context: CGContext)
    {
        guard
            let transformer = self.transformer,
            let zeroLineColor = axis.zeroLineColor
            else { return }
        
        context.saveGState()
        defer { context.restoreGState() }
        
        var clippingRect = viewPortHandler.contentRect
        clippingRect.origin.x -= axis.zeroLineWidth / 2.0
        clippingRect.size.width += axis.zeroLineWidth
        context.clip(to: clippingRect)
        
        context.setStrokeColor(zeroLineColor.cgColor)
        context.setLineWidth(axis.zeroLineWidth)
        
        let pos = transformer.pixelForValues(x: 0.0, y: 0.0)
        
        if axis.zeroLineDashLengths != nil
        {
            context.setLineDash(phase: axis.zeroLineDashPhase, lengths: axis.zeroLineDashLengths!)
        }
        else
        {
            context.setLineDash(phase: 0.0, lengths: [])
        }
        
        context.move(to: CGPoint(x: pos.x - 1.0, y: viewPortHandler.contentTop))
        context.addLine(to: CGPoint(x: pos.x - 1.0, y: viewPortHandler.contentBottom))
        context.drawPath(using: .stroke)
    }
        
    open override func renderLimitLines(context: CGContext)
    {
        guard let transformer = self.transformer else { return }
        
<<<<<<< HEAD
        let limitLines = yAxis.limitLines
=======
        let limitLines = axis.limitLines

        guard !limitLines.isEmpty else { return }
>>>>>>> 9275d373

        context.saveGState()
        defer { context.restoreGState() }

        let trans = transformer.valueToPixelMatrix
        var position = CGPoint.zero

        for l in limitLines where l.isEnabled
        {
            context.saveGState()
            defer { context.restoreGState() }

            var clippingRect = viewPortHandler.contentRect
            clippingRect.origin.x -= l.lineWidth / 2.0
            clippingRect.size.width += l.lineWidth
            context.clip(to: clippingRect)

            position = CGPoint(x: l.limit, y: 0)
                .applying(trans)

            context.beginPath()
            context.move(to: CGPoint(x: position.x, y: viewPortHandler.contentTop))
            context.addLine(to: CGPoint(x: position.x, y: viewPortHandler.contentBottom))
            
            context.setStrokeColor(l.lineColor.cgColor)
            context.setLineWidth(l.lineWidth)
            if l.lineDashLengths != nil
            {
                context.setLineDash(phase: l.lineDashPhase, lengths: l.lineDashLengths!)
            }
            else
            {
                context.setLineDash(phase: 0.0, lengths: [])
            }
            
            context.strokePath()
            
            let label = l.label

            // if drawing the limit-value label is enabled
            if l.drawLabelEnabled, !label.isEmpty
            {
                let labelLineHeight = l.valueFont.lineHeight
                
                let xOffset = l.lineWidth + l.xOffset
                let yOffset = 2.0 + l.yOffset

<<<<<<< HEAD
                if l.labelPosition == .topRight
                {
                    ChartUtils.drawText(context: context,
                        text: label,
                        point: CGPoint(
                            x: position.x + xOffset,
                            y: viewPortHandler.contentTop + yOffset),
                        align: .left,
                        attributes: [NSAttributedString.Key.font: l.valueFont, NSAttributedString.Key.foregroundColor: l.valueTextColor])
                }
                else if l.labelPosition == .bottomRight
                {
                    ChartUtils.drawText(context: context,
                        text: label,
                        point: CGPoint(
                            x: position.x + xOffset,
                            y: viewPortHandler.contentBottom - labelLineHeight - yOffset),
                        align: .left,
                        attributes: [NSAttributedString.Key.font: l.valueFont, NSAttributedString.Key.foregroundColor: l.valueTextColor])
                }
                else if l.labelPosition == .topLeft
                {
                    ChartUtils.drawText(context: context,
                        text: label,
                        point: CGPoint(
                            x: position.x - xOffset,
                            y: viewPortHandler.contentTop + yOffset),
                        align: .right,
                        attributes: [NSAttributedString.Key.font: l.valueFont, NSAttributedString.Key.foregroundColor: l.valueTextColor])
                }
                else
=======
                let align: NSTextAlignment
                let point: CGPoint

                switch l.labelPosition
>>>>>>> 9275d373
                {
                case .rightTop:
                    align = .left
                    point = CGPoint(x: position.x + xOffset,
                                    y: viewPortHandler.contentTop + yOffset)

                case .rightBottom:
                    align = .left
                    point = CGPoint(x: position.x + xOffset,
                                    y: viewPortHandler.contentBottom - labelLineHeight - yOffset)

                case .leftTop:
                    align = .right
                    point = CGPoint(x: position.x - xOffset,
                                    y: viewPortHandler.contentTop + yOffset)

                case .leftBottom:
                    align = .right
                    point = CGPoint(x: position.x - xOffset,
                                    y: viewPortHandler.contentBottom - labelLineHeight - yOffset)
                }

                context.drawText(label,
                                 at: point,
                                 align: align,
                                 attributes: [.font: l.valueFont, .foregroundColor: l.valueTextColor])
            }
        }
    }
}<|MERGE_RESOLUTION|>--- conflicted
+++ resolved
@@ -12,10 +12,6 @@
 import Foundation
 import CoreGraphics
 
-<<<<<<< HEAD
-=======
-
->>>>>>> 9275d373
 open class YAxisRendererHorizontalBarChart: YAxisRenderer
 {
     public override init(viewPortHandler: ViewPortHandler, axis: YAxis, transformer: Transformer?)
@@ -56,7 +52,8 @@
         
         let dependency = axis.axisDependency
         let labelPosition = axis.labelPosition
-
+        
+        // Comparing with Android code, the code here is slightly different about lineHeight
         let yPos: CGFloat =
         {
             switch (dependency, labelPosition)
@@ -131,31 +128,15 @@
         let from = axis.isDrawBottomYLabelEntryEnabled ? 0 : 1
         let to = axis.isDrawTopYLabelEntryEnabled ? axis.entryCount : (axis.entryCount - 1)
         
-<<<<<<< HEAD
         let xOffset = yAxis.labelXOffset
         
-        for i in stride(from: from, to: to, by: 1)
-        {
-            let text = yAxis.getFormattedLabel(i)
-            
-            ChartUtils.drawText(
-                context: context,
-                text: text,
-                point: CGPoint(
-                    x: positions[i].x, y:
-                    fixedPosition - offset + xOffset
-                ),
-                align: .center,
-                attributes: [NSAttributedString.Key.font: labelFont, NSAttributedString.Key.foregroundColor: labelTextColor])
-=======
         for i in from..<to
         {
             let text = axis.getFormattedLabel(i)
             context.drawText(text,
-                             at: CGPoint(x: positions[i].x, y: fixedPosition - offset),
+                             at: CGPoint(x: positions[i].x, y: fixedPosition - offset + xOffset),
                              align: .center,
                              attributes: [.font: labelFont, .foregroundColor: labelTextColor])
->>>>>>> 9275d373
         }
     }
     
@@ -227,13 +208,9 @@
     {
         guard let transformer = self.transformer else { return }
         
-<<<<<<< HEAD
-        let limitLines = yAxis.limitLines
-=======
         let limitLines = axis.limitLines
 
         guard !limitLines.isEmpty else { return }
->>>>>>> 9275d373
 
         context.saveGState()
         defer { context.restoreGState() }
@@ -281,44 +258,10 @@
                 let xOffset = l.lineWidth + l.xOffset
                 let yOffset = 2.0 + l.yOffset
 
-<<<<<<< HEAD
-                if l.labelPosition == .topRight
-                {
-                    ChartUtils.drawText(context: context,
-                        text: label,
-                        point: CGPoint(
-                            x: position.x + xOffset,
-                            y: viewPortHandler.contentTop + yOffset),
-                        align: .left,
-                        attributes: [NSAttributedString.Key.font: l.valueFont, NSAttributedString.Key.foregroundColor: l.valueTextColor])
-                }
-                else if l.labelPosition == .bottomRight
-                {
-                    ChartUtils.drawText(context: context,
-                        text: label,
-                        point: CGPoint(
-                            x: position.x + xOffset,
-                            y: viewPortHandler.contentBottom - labelLineHeight - yOffset),
-                        align: .left,
-                        attributes: [NSAttributedString.Key.font: l.valueFont, NSAttributedString.Key.foregroundColor: l.valueTextColor])
-                }
-                else if l.labelPosition == .topLeft
-                {
-                    ChartUtils.drawText(context: context,
-                        text: label,
-                        point: CGPoint(
-                            x: position.x - xOffset,
-                            y: viewPortHandler.contentTop + yOffset),
-                        align: .right,
-                        attributes: [NSAttributedString.Key.font: l.valueFont, NSAttributedString.Key.foregroundColor: l.valueTextColor])
-                }
-                else
-=======
                 let align: NSTextAlignment
                 let point: CGPoint
 
                 switch l.labelPosition
->>>>>>> 9275d373
                 {
                 case .rightTop:
                     align = .left

--- conflicted
+++ resolved
@@ -307,23 +307,13 @@
             descriptionText.count > 0
             else { return }
         
-<<<<<<< HEAD
         let position = description.position ?? CGPoint(x: bounds.width - viewPortHandler.offsetRight - description.xOffset,
                                                        y: bounds.height - viewPortHandler.offsetBottom - description.yOffset - description.font.lineHeight)
 
-        let attrs: [NSAttributedStringKey : Any] = [
+        let attrs: [NSAttributedString.Key : Any] = [
             .font: description.font,
             .foregroundColor: description.textColor
         ]
-=======
-        let position = description.position ?? CGPoint(x: bounds.width - _viewPortHandler.offsetRight - description.xOffset,
-                                                       y: bounds.height - _viewPortHandler.offsetBottom - description.yOffset - description.font.lineHeight)
-        
-        var attrs = [NSAttributedString.Key : Any]()
-        
-        attrs[NSAttributedString.Key.font] = description.font
-        attrs[NSAttributedString.Key.foregroundColor] = description.textColor
->>>>>>> fbec767b
 
         context.drawText(descriptionText,
                          at: position,

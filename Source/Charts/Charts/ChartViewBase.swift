--- conflicted
+++ resolved
@@ -13,12 +13,8 @@
 import Foundation
 import CoreGraphics
 
-#if canImport(UIKit)
+#if !os(OSX)
     import UIKit
-#endif
-
-#if canImport(Cocoa)
-import Cocoa
 #endif
 
 @objc
@@ -51,21 +47,10 @@
 {
     // MARK: - Properties
     
-<<<<<<< HEAD
-    /// - Returns: The object representing all x-labels, this method can be used to
-    /// acquire the XAxis object and modify it (e.g. change the position of the
-    /// labels)
-    @objc open var xAxis: XAxis
-    {
-        return _xAxis
-    }
-    
-=======
->>>>>>> 9275d373
     /// The default IValueFormatter that has been determined by the chart considering the provided minimum and maximum values.
     internal lazy var defaultValueFormatter: ValueFormatter = DefaultValueFormatter(decimals: 0)
 
-    /// The data for the chart
+    /// object that holds all data that was originally set for the chart, before it was modified or any filtering algorithms had been applied
     @objc open var data: ChartData?
         {
         didSet
@@ -119,11 +104,7 @@
     @objc open var noDataFont = NSUIFont.systemFont(ofSize: 12)
     
     /// color of the no data text
-<<<<<<< HEAD
     @objc open var noDataTextColor: NSUIColor = .labelOrBlack
-=======
-    @objc open var noDataTextColor: NSUIColor = .black
->>>>>>> 9275d373
 
     /// alignment of the no data text
     @objc open var noDataTextAlignment: NSTextAlignment = .left
@@ -210,11 +191,7 @@
     internal func initialize()
     {
         #if os(iOS)
-<<<<<<< HEAD
-        self.backgroundColor = NSUIColor.clear
-=======
             self.backgroundColor = .clear
->>>>>>> 9275d373
         #endif
 
         addObserver(self, forKeyPath: "bounds", options: .new, context: nil)
@@ -312,7 +289,7 @@
                                       constrainedTo: bounds.size,
                                       anchor: CGPoint(x: 0.5, y: 0.5),
                                       angleRadians: 0.0,
-                                      attributes: [.font: noDataFont!,
+                                      attributes: [.font: noDataFont,
                                                    .foregroundColor: noDataTextColor,
                                                    .paragraphStyle: paragraphStyle])
 
@@ -359,17 +336,7 @@
     }
 
     // MARK: - Highlighting
-<<<<<<< HEAD
-    
-    /// The array of currently highlighted values. This might an empty if nothing is highlighted.
-    @objc open var highlighted: [Highlight]
-    {
-        return _indicesToHighlight
-    }
-    
-=======
-
->>>>>>> 9275d373
+
     /// Set this to false to prevent values from being highlighted by tap gesture.
     /// Values can still be highlighted via drag or programmatically.
     /// **default**: true
@@ -390,11 +357,7 @@
     /// - Returns: `true` if there are values to highlight, `false` ifthere are no values to highlight.
     @objc open func valuesToHighlight() -> Bool
     {
-<<<<<<< HEAD
-        return !_indicesToHighlight.isEmpty
-=======
-        return highlighted.count > 0
->>>>>>> 9275d373
+        return !highlighted.isEmpty
     }
 
     /// Highlights the values at the given indices in the given DataSets. Provide
@@ -582,17 +545,7 @@
     }
     
     // MARK: - Animation
-<<<<<<< HEAD
-    
-    /// The animator responsible for animating chart values.
-    @objc open var chartAnimator: Animator!
-    {
-        return _animator
-    }
-    
-=======
-
->>>>>>> 9275d373
+
     /// Animates the drawing / rendering of the chart on both x- and y-axis with the specified animation time.
     /// If `animate(...)` is called, no further calling of `invalidate()` is necessary to refresh the chart.
     ///
@@ -758,50 +711,19 @@
     /// The center of the chart taking offsets under consideration. (returns the center of the content rectangle)
     open var centerOffsets: CGPoint
     {
-<<<<<<< HEAD
-        return _viewPortHandler.contentCenter
-    }
-    
-    /// The Legend object of the chart. This method can be used to get an instance of the legend in order to customize the automatically generated Legend.
-    @objc open var legend: Legend
-    {
-        return _legend
-    }
-    
-    /// The renderer object responsible for rendering / drawing the Legend.
-    @objc open var legendRenderer: LegendRenderer!
-    {
-        return _legendRenderer
-    }
-    
+        return viewPortHandler.contentCenter
+    }
+
     /// The rectangle that defines the borders of the chart-value surface (into which the actual values are drawn).
-=======
-        return viewPortHandler.contentCenter
-    }
-
-    /// - returns: The rectangle that defines the borders of the chart-value surface (into which the actual values are drawn).
->>>>>>> 9275d373
     @objc open var contentRect: CGRect
     {
         return viewPortHandler.contentRect
     }
-<<<<<<< HEAD
-    
-    /// - Returns: The ViewPortHandler of the chart that is responsible for the
-    /// content area of the chart and its offsets and dimensions.
-    @objc open var viewPortHandler: ViewPortHandler!
-    {
-        return _viewPortHandler
-    }
-    
+
     /// - Returns: The bitmap that represents the chart.
-=======
-
-    /// - returns: The bitmap that represents the chart.
->>>>>>> 9275d373
     @objc open func getChartImage(transparent: Bool) -> NSUIImage?
     {
-        NSUIGraphicsBeginImageContextWithOptions(bounds.size, isOpaque || !transparent, NSUIScreen.nsuiMain?.nsuiScale ?? 1.0)
+        NSUIGraphicsBeginImageContextWithOptions(bounds.size, isOpaque || !transparent, NSUIMainScreen()?.nsuiScale ?? 1.0)
         
         guard let context = NSUIGraphicsGetCurrentContext()
             else { return nil }

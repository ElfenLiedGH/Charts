//
//  BarLineChartViewBase.swift
//  Charts
//
//  Copyright 2015 Daniel Cohen Gindi & Philipp Jahoda
//  A port of MPAndroidChart for iOS
//  Licensed under Apache License 2.0
//
//  https://github.com/danielgindi/Charts
//

import Foundation
import CoreGraphics

#if canImport(UIKit)
    import UIKit
#endif

#if canImport(Cocoa)
import Cocoa
#endif

/// Base-class of LineChart, BarChart, ScatterChart and CandleStickChart.
open class BarLineChartViewBase: ChartViewBase, BarLineScatterCandleBubbleChartDataProvider, NSUIGestureRecognizerDelegate
{
    /// the maximum number of entries to which values will be drawn
    /// (entry numbers greater than this value will cause value-labels to disappear)
    internal var _maxVisibleCount = 100
    
    /// flag that indicates if auto scaling on the y axis is enabled
    private var _autoScaleMinMaxEnabled = false
    
    private var _pinchZoomEnabled = false
    private var _doubleTapToZoomEnabled = true
    private var _dragXEnabled = true
    private var _dragYEnabled = true
    
    private var _scaleXEnabled = true
    private var _scaleYEnabled = true
    
    /// the color for the background of the chart-drawing area (everything behind the grid lines).
    @objc open var gridBackgroundColor = NSUIColor(red: 240/255.0, green: 240/255.0, blue: 240/255.0, alpha: 1.0)
    
    @objc open var borderColor = NSUIColor.black
    @objc open var borderLineWidth: CGFloat = 1.0
    
    /// flag indicating if the grid background should be drawn or not
    @objc open var drawGridBackgroundEnabled = false
    
    /// When enabled, the borders rectangle will be rendered.
    /// If this is enabled, there is no point drawing the axis-lines of x- and y-axis.
    @objc open var drawBordersEnabled = false
    
    /// When enabled, the values will be clipped to contentRect, otherwise they can bleed outside the content rect.
    @objc open var clipValuesToContentEnabled: Bool = false

    /// When disabled, the data and/or highlights will not be clipped to contentRect. Disabling this option can
    /// be useful, when the data lies fully within the content rect, but is drawn in such a way (such as thick lines)
    /// that there is unwanted clipping.
    @objc open var clipDataToContentEnabled: Bool = true

    /// Sets the minimum offset (padding) around the chart, defaults to 10
    @objc open var minOffset = CGFloat(10.0)
    
    /// Sets whether the chart should keep its position (zoom / scroll) after a rotation (orientation change)
    /// **default**: false
    @objc open var keepPositionOnRotation: Bool = false
    
    /// The left y-axis object. In the horizontal bar-chart, this is the
    /// top axis.
    @objc open internal(set) var leftAxis = YAxis(position: .left)
    
    /// The right y-axis object. In the horizontal bar-chart, this is the
    /// bottom axis.
    @objc open internal(set) var rightAxis = YAxis(position: .right)

    /// The left Y axis renderer. This is a read-write property so you can set your own custom renderer here.
    /// **default**: An instance of YAxisRenderer
    @objc open lazy var leftYAxisRenderer = YAxisRenderer(viewPortHandler: viewPortHandler, axis: leftAxis, transformer: _leftAxisTransformer)

    /// The right Y axis renderer. This is a read-write property so you can set your own custom renderer here.
    /// **default**: An instance of YAxisRenderer
    @objc open lazy var rightYAxisRenderer = YAxisRenderer(viewPortHandler: viewPortHandler, axis: rightAxis, transformer: _rightAxisTransformer)

    internal var _leftAxisTransformer: Transformer!
    internal var _rightAxisTransformer: Transformer!
    
    /// The X axis renderer. This is a read-write property so you can set your own custom renderer here.
    /// **default**: An instance of XAxisRenderer
    @objc open lazy var xAxisRenderer = XAxisRenderer(viewPortHandler: viewPortHandler, axis: xAxis, transformer: _leftAxisTransformer)

    internal var _tapGestureRecognizer: NSUITapGestureRecognizer!
    internal var _doubleTapGestureRecognizer: NSUITapGestureRecognizer!
    #if !os(tvOS)
    internal var _pinchGestureRecognizer: NSUIPinchGestureRecognizer!
    #endif
    internal var _panGestureRecognizer: NSUIPanGestureRecognizer!
    
    /// flag that indicates if a custom viewport offset has been set
    private var _customViewPortEnabled = false
    
    public override init(frame: CGRect)
    {
        super.init(frame: frame)
    }
    
    public required init?(coder aDecoder: NSCoder)
    {
        super.init(coder: aDecoder)
    }
    
    deinit
    {
        stopDeceleration()
    }
    
    internal override func initialize()
    {
        super.initialize()

        _leftAxisTransformer = Transformer(viewPortHandler: viewPortHandler)
        _rightAxisTransformer = Transformer(viewPortHandler: viewPortHandler)

        self.highlighter = ChartHighlighter(chart: self)
        
        _tapGestureRecognizer = NSUITapGestureRecognizer(target: self, action: #selector(tapGestureRecognized(_:)))
        _doubleTapGestureRecognizer = NSUITapGestureRecognizer(target: self, action: #selector(doubleTapGestureRecognized(_:)))
        _doubleTapGestureRecognizer.nsuiNumberOfTapsRequired = 2
        _panGestureRecognizer = NSUIPanGestureRecognizer(target: self, action: #selector(panGestureRecognized(_:)))
        
        _panGestureRecognizer.delegate = self
        
        self.addGestureRecognizer(_tapGestureRecognizer)
        self.addGestureRecognizer(_doubleTapGestureRecognizer)
        self.addGestureRecognizer(_panGestureRecognizer)
        
        _doubleTapGestureRecognizer.isEnabled = _doubleTapToZoomEnabled
        _panGestureRecognizer.isEnabled = _dragXEnabled || _dragYEnabled

        #if !os(tvOS)
        _pinchGestureRecognizer = NSUIPinchGestureRecognizer(target: self, action: #selector(BarLineChartViewBase.pinchGestureRecognized(_:)))
        _pinchGestureRecognizer.delegate = self
        self.addGestureRecognizer(_pinchGestureRecognizer)
        _pinchGestureRecognizer.isEnabled = _pinchZoomEnabled || _scaleXEnabled || _scaleYEnabled
        #endif
    }
    
    open override func observeValue(forKeyPath keyPath: String?, of object: Any?, change: [NSKeyValueChangeKey : Any]?, context: UnsafeMutableRawPointer?)
    {
        // Saving current position of chart.
        var oldPoint: CGPoint?
        if (keepPositionOnRotation && (keyPath == "frame" || keyPath == "bounds"))
        {
            oldPoint = viewPortHandler.contentRect.origin
            getTransformer(forAxis: .left).pixelToValues(&oldPoint!)
        }
        
        // Superclass transforms chart.
        super.observeValue(forKeyPath: keyPath, of: object, change: change, context: context)
        
        // Restoring old position of chart
        if var newPoint = oldPoint , keepPositionOnRotation
        {
            getTransformer(forAxis: .left).pointValueToPixel(&newPoint)
            viewPortHandler.centerViewPort(pt: newPoint, chart: self)
        }
        else
        {
            viewPortHandler.refresh(newMatrix: viewPortHandler.touchMatrix, chart: self, invalidate: true)
        }
    }
    
    open override func draw(_ rect: CGRect)
    {
        super.draw(rect)

        guard data != nil, let renderer = renderer else { return }
        
        let optionalContext = NSUIGraphicsGetCurrentContext()
        guard let context = optionalContext else { return }

        // execute all drawing commands
        drawGridBackground(context: context)
        

        if _autoScaleMinMaxEnabled
        {
            autoScale()
        }

        if leftAxis.isEnabled
        {
            leftYAxisRenderer.computeAxis(min: leftAxis._axisMinimum, max: leftAxis._axisMaximum, inverted: leftAxis.isInverted)
        }
        
        if rightAxis.isEnabled
        {
            rightYAxisRenderer.computeAxis(min: rightAxis._axisMinimum, max: rightAxis._axisMaximum, inverted: rightAxis.isInverted)
        }
        
        if xAxis.isEnabled
        {
            xAxisRenderer.computeAxis(min: xAxis._axisMinimum, max: xAxis._axisMaximum, inverted: false)
        }
        
        xAxisRenderer.renderAxisLine(context: context)
        leftYAxisRenderer.renderAxisLine(context: context)
        rightYAxisRenderer.renderAxisLine(context: context)

        // The renderers are responsible for clipping, to account for line-width center etc.
        if xAxis.drawGridLinesBehindDataEnabled
        {
            xAxisRenderer.renderGridLines(context: context)
            leftYAxisRenderer.renderGridLines(context: context)
            rightYAxisRenderer.renderGridLines(context: context)
        }
        
        if xAxis.isEnabled && xAxis.isDrawLimitLinesBehindDataEnabled
        {
            xAxisRenderer.renderLimitLines(context: context)
        }
        
        if leftAxis.isEnabled && leftAxis.isDrawLimitLinesBehindDataEnabled
        {
            leftYAxisRenderer.renderLimitLines(context: context)
        }
        
        if rightAxis.isEnabled && rightAxis.isDrawLimitLinesBehindDataEnabled
        {
            rightYAxisRenderer.renderLimitLines(context: context)
        }
        
        context.saveGState()

        // make sure the data cannot be drawn outside the content-rect
        if clipDataToContentEnabled {
            context.clip(to: viewPortHandler.contentRect)
        }

        renderer.drawData(context: context)
        
        // The renderers are responsible for clipping, to account for line-width center etc.
        if !xAxis.drawGridLinesBehindDataEnabled
        {
            xAxisRenderer.renderGridLines(context: context)
            leftYAxisRenderer.renderGridLines(context: context)
            rightYAxisRenderer.renderGridLines(context: context)
        }
        
        // if highlighting is enabled
        if (valuesToHighlight())
        {
            renderer.drawHighlighted(context: context, indices: highlighted)
        }
        
        context.restoreGState()
        
        renderer.drawExtras(context: context)
        
        if xAxis.isEnabled && !xAxis.isDrawLimitLinesBehindDataEnabled
        {
            xAxisRenderer.renderLimitLines(context: context)
        }
        
        if leftAxis.isEnabled && !leftAxis.isDrawLimitLinesBehindDataEnabled
        {
            leftYAxisRenderer.renderLimitLines(context: context)
        }
        
        if rightAxis.isEnabled && !rightAxis.isDrawLimitLinesBehindDataEnabled
        {
            rightYAxisRenderer.renderLimitLines(context: context)
        }
        
        xAxisRenderer.renderAxisLabels(context: context)
        leftYAxisRenderer.renderAxisLabels(context: context)
        rightYAxisRenderer.renderAxisLabels(context: context)

        if clipValuesToContentEnabled
        {
            context.saveGState()
            context.clip(to: viewPortHandler.contentRect)
            
            renderer.drawValues(context: context)
            
            context.restoreGState()
        }
        else
        {
            renderer.drawValues(context: context)
        }

        legendRenderer.renderLegend(context: context)

        drawDescription(in: context)
        
        drawMarkers(context: context)
    }
    
    private var _autoScaleLastLowestVisibleX: Double?
    private var _autoScaleLastHighestVisibleX: Double?
    
    /// Performs auto scaling of the axis by recalculating the minimum and maximum y-values based on the entries currently in view.
    internal func autoScale()
    {
        guard let data = data
            else { return }
        
        data.calcMinMaxY(fromX: self.lowestVisibleX, toX: self.highestVisibleX)
        
        xAxis.calculate(min: data.xMin, max: data.xMax)
        
        // calculate axis range (min / max) according to provided data
        
        if leftAxis.isEnabled
        {
            leftAxis.calculate(min: data.getYMin(axis: .left), max: data.getYMax(axis: .left))
        }
        
        if rightAxis.isEnabled
        {
            rightAxis.calculate(min: data.getYMin(axis: .right), max: data.getYMax(axis: .right))
        }
        
        calculateOffsets()
    }
    
    internal func prepareValuePxMatrix()
    {
        _rightAxisTransformer.prepareMatrixValuePx(chartXMin: xAxis._axisMinimum, deltaX: CGFloat(xAxis.axisRange), deltaY: CGFloat(rightAxis.axisRange), chartYMin: rightAxis._axisMinimum)
        _leftAxisTransformer.prepareMatrixValuePx(chartXMin: xAxis._axisMinimum, deltaX: CGFloat(xAxis.axisRange), deltaY: CGFloat(leftAxis.axisRange), chartYMin: leftAxis._axisMinimum)
    }
    
    internal func prepareOffsetMatrix()
    {
        _rightAxisTransformer.prepareMatrixOffset(inverted: rightAxis.isInverted)
        _leftAxisTransformer.prepareMatrixOffset(inverted: leftAxis.isInverted)
    }
    
    open override func notifyDataSetChanged()
    {
        renderer?.initBuffers()
        
        calcMinMax()
        
        leftYAxisRenderer.computeAxis(min: leftAxis._axisMinimum, max: leftAxis._axisMaximum, inverted: leftAxis.isInverted)
        rightYAxisRenderer.computeAxis(min: rightAxis._axisMinimum, max: rightAxis._axisMaximum, inverted: rightAxis.isInverted)
        
        if let data = data
        {
            xAxisRenderer.computeAxis(
                min: xAxis._axisMinimum,
                max: xAxis._axisMaximum,
                inverted: false)

            legendRenderer.computeLegend(data: data)
        }
        
        calculateOffsets()
        
        setNeedsDisplay()
    }
    
    internal override func calcMinMax()
    {
        // calculate / set x-axis range
        xAxis.calculate(min: data?.xMin ?? 0.0, max: data?.xMax ?? 0.0)
        
        // calculate axis range (min / max) according to provided data
        leftAxis.calculate(min: data?.getYMin(axis: .left) ?? 0.0, max: data?.getYMax(axis: .left) ?? 0.0)
        rightAxis.calculate(min: data?.getYMin(axis: .right) ?? 0.0, max: data?.getYMax(axis: .right) ?? 0.0)
    }
    
    internal func calculateLegendOffsets(offsetLeft: inout CGFloat, offsetTop: inout CGFloat, offsetRight: inout CGFloat, offsetBottom: inout CGFloat)
    {
        // setup offsets for legend
        if legend.isEnabled, !legend.drawInside
        {
            switch legend.orientation
            {
            case .vertical:
                
                switch legend.horizontalAlignment
                {
                case .left:
                    offsetLeft += min(legend.neededWidth, viewPortHandler.chartWidth * legend.maxSizePercent) + legend.xOffset
                    
                case .right:
                    offsetRight += min(legend.neededWidth, viewPortHandler.chartWidth * legend.maxSizePercent) + legend.xOffset
                    
                case .center:
                    
                    switch legend.verticalAlignment
                    {
                    case .top:
                        offsetTop += min(legend.neededHeight, viewPortHandler.chartHeight * legend.maxSizePercent) + legend.yOffset
                        
                    case .bottom:
                        offsetBottom += min(legend.neededHeight, viewPortHandler.chartHeight * legend.maxSizePercent) + legend.yOffset
                        
                    default:
                        break
                    }
                }
                
            case .horizontal:
                
                switch legend.verticalAlignment
                {
                case .top:
<<<<<<< HEAD
                    offsetTop += min(_legend.neededHeight, _viewPortHandler.chartHeight * _legend.maxSizePercent) + _legend.yOffset
                    
                case .bottom:
                    offsetBottom += min(_legend.neededHeight, _viewPortHandler.chartHeight * _legend.maxSizePercent) + _legend.yOffset
=======
                    offsetTop += min(legend.neededHeight, viewPortHandler.chartHeight * legend.maxSizePercent) + legend.yOffset
                    if xAxis.isEnabled && xAxis.isDrawLabelsEnabled
                    {
                        offsetTop += xAxis.labelRotatedHeight
                    }
                    
                case .bottom:
                    offsetBottom += min(legend.neededHeight, viewPortHandler.chartHeight * legend.maxSizePercent) + legend.yOffset
                    if xAxis.isEnabled && xAxis.isDrawLabelsEnabled
                    {
                        offsetBottom += xAxis.labelRotatedHeight
                    }
>>>>>>> 9275d373
                    
                default:
                    break
                }
            }
        }
    }
    
    internal override func calculateOffsets()
    {
        if !_customViewPortEnabled
        {
            var offsetLeft = CGFloat(0.0)
            var offsetRight = CGFloat(0.0)
            var offsetTop = CGFloat(0.0)
            var offsetBottom = CGFloat(0.0)
            
            calculateLegendOffsets(offsetLeft: &offsetLeft,
                                   offsetTop: &offsetTop,
                                   offsetRight: &offsetRight,
                                   offsetBottom: &offsetBottom)
            
            // offsets for y-labels
            if leftAxis.needsOffset
            {
                offsetLeft += leftAxis.requiredSize().width
            }
            
            if rightAxis.needsOffset
            {
                offsetRight += rightAxis.requiredSize().width
            }

            if xAxis.isEnabled && xAxis.isDrawLabelsEnabled
            {
                let xlabelheight = xAxis.labelRotatedHeight + xAxis.yOffset
                
                // offsets for x-labels
                if xAxis.labelPosition == .bottom
                {
                    offsetBottom += xlabelheight
                }
                else if xAxis.labelPosition == .top
                {
                    offsetTop += xlabelheight
                }
                else if xAxis.labelPosition == .bothSided
                {
                    offsetBottom += xlabelheight
                    offsetTop += xlabelheight
                }
            }
            
            offsetTop += self.extraTopOffset
            offsetRight += self.extraRightOffset
            offsetBottom += self.extraBottomOffset
            offsetLeft += self.extraLeftOffset

            viewPortHandler.restrainViewPort(
                offsetLeft: max(self.minOffset, offsetLeft),
                offsetTop: max(self.minOffset, offsetTop),
                offsetRight: max(self.minOffset, offsetRight),
                offsetBottom: max(self.minOffset, offsetBottom))
        }
        
        prepareOffsetMatrix()
        prepareValuePxMatrix()
    }
    
    /// draws the grid background
    internal func drawGridBackground(context: CGContext)
    {
        if drawGridBackgroundEnabled || drawBordersEnabled
        {
            context.saveGState()
        }
        
        if drawGridBackgroundEnabled
        {
            // draw the grid background
            context.setFillColor(gridBackgroundColor.cgColor)
            context.fill(viewPortHandler.contentRect)
        }
        
        if drawBordersEnabled
        {
            context.setLineWidth(borderLineWidth)
            context.setStrokeColor(borderColor.cgColor)
            context.stroke(viewPortHandler.contentRect)
        }
        
        if drawGridBackgroundEnabled || drawBordersEnabled
        {
            context.restoreGState()
        }
    }
    
    // MARK: - Gestures
    
    private enum GestureScaleAxis
    {
        case both
        case x
        case y
    }
    
    private var _isDragging = false
    private var _isScaling = false
    private var _gestureScaleAxis = GestureScaleAxis.both
    private var _closestDataSetToTouch: ChartDataSetProtocol!
    private var _panGestureReachedEdge: Bool = false
    private weak var _outerScrollView: NSUIScrollView?
    
    private var _lastPanPoint = CGPoint() /// This is to prevent using setTranslation which resets velocity
    
    private var _decelerationLastTime: TimeInterval = 0.0
    private var _decelerationDisplayLink: NSUIDisplayLink!
    private var _decelerationVelocity = CGPoint()
    
    @objc private func tapGestureRecognized(_ recognizer: NSUITapGestureRecognizer)
    {
        if data === nil
        {
            return
        }
        
        if recognizer.state == NSUIGestureRecognizerState.ended
        {
            if !isHighLightPerTapEnabled { return }
            
            let h = getHighlightByTouchPoint(recognizer.location(in: self))
            
            if h === nil || h == self.lastHighlighted
            {
                lastHighlighted = nil
                highlightValue(nil, callDelegate: true)
            }
            else
            {
                lastHighlighted = h
                highlightValue(h, callDelegate: true)
            }
        }
    }
    
    @objc private func doubleTapGestureRecognized(_ recognizer: NSUITapGestureRecognizer)
    {
        if data === nil
        {
            return
        }
        
        if recognizer.state == NSUIGestureRecognizerState.ended
        {
            if data !== nil && _doubleTapToZoomEnabled && (data?.entryCount ?? 0) > 0
            {
                var location = recognizer.location(in: self)
                location.x = location.x - viewPortHandler.offsetLeft
                
                if isTouchInverted()
                {
                    location.y = -(location.y - viewPortHandler.offsetTop)
                }
                else
                {
                    location.y = -(self.bounds.size.height - location.y - viewPortHandler.offsetBottom)
                }

                let scaleX: CGFloat = isScaleXEnabled ? 1.4 : 1.0
                let scaleY: CGFloat = isScaleYEnabled ? 1.4 : 1.0

                self.zoom(scaleX: scaleX, scaleY: scaleY, x: location.x, y: location.y)
                delegate?.chartScaled?(self, scaleX: scaleX, scaleY: scaleY)
            }
        }
    }
    
    #if !os(tvOS)
    @objc private func pinchGestureRecognized(_ recognizer: NSUIPinchGestureRecognizer)
    {
        if recognizer.state == NSUIGestureRecognizerState.began
        {
            stopDeceleration()
            
            if data !== nil &&
                (_pinchZoomEnabled || _scaleXEnabled || _scaleYEnabled)
            {
                _isScaling = true
                
                if _pinchZoomEnabled
                {
                    _gestureScaleAxis = .both
                }
                else
                {
                    let x = abs(recognizer.location(in: self).x - recognizer.nsuiLocationOfTouch(1, inView: self).x)
                    let y = abs(recognizer.location(in: self).y - recognizer.nsuiLocationOfTouch(1, inView: self).y)
                    
                    if _scaleXEnabled != _scaleYEnabled
                    {
                        _gestureScaleAxis = _scaleXEnabled ? .x : .y
                    }
                    else
                    {
                        _gestureScaleAxis = x > y ? .x : .y
                    }
                }
            }
        }
        else if recognizer.state == NSUIGestureRecognizerState.ended ||
            recognizer.state == NSUIGestureRecognizerState.cancelled
        {
            if _isScaling
            {
                _isScaling = false
                
                // Range might have changed, which means that Y-axis labels could have changed in size, affecting Y-axis size. So we need to recalculate offsets.
                calculateOffsets()
                setNeedsDisplay()
            }
        }
        else if recognizer.state == NSUIGestureRecognizerState.changed
        {
            let isZoomingOut = (recognizer.nsuiScale < 1)
            var canZoomMoreX = isZoomingOut ? viewPortHandler.canZoomOutMoreX : viewPortHandler.canZoomInMoreX
            var canZoomMoreY = isZoomingOut ? viewPortHandler.canZoomOutMoreY : viewPortHandler.canZoomInMoreY
            
            if _isScaling
            {
                canZoomMoreX = canZoomMoreX && _scaleXEnabled && (_gestureScaleAxis == .both || _gestureScaleAxis == .x)
                canZoomMoreY = canZoomMoreY && _scaleYEnabled && (_gestureScaleAxis == .both || _gestureScaleAxis == .y)
                if canZoomMoreX || canZoomMoreY
                {
                    var location = recognizer.location(in: self)
                    location.x = location.x - viewPortHandler.offsetLeft
                    
                    if isTouchInverted()
                    {
                        location.y = -(location.y - viewPortHandler.offsetTop)
                    }
                    else
                    {
                        location.y = -(viewPortHandler.chartHeight - location.y - viewPortHandler.offsetBottom)
                    }
                    
                    let scaleX = canZoomMoreX ? recognizer.nsuiScale : 1.0
                    let scaleY = canZoomMoreY ? recognizer.nsuiScale : 1.0
                    
                    var matrix = CGAffineTransform(translationX: location.x, y: location.y)
                    matrix = matrix.scaledBy(x: scaleX, y: scaleY)
                    matrix = matrix.translatedBy(x: -location.x, y: -location.y)
                    
                    matrix = viewPortHandler.touchMatrix.concatenating(matrix)
                    
                    viewPortHandler.refresh(newMatrix: matrix, chart: self, invalidate: true)

                    if delegate !== nil
                    {
                        delegate?.chartScaled?(self, scaleX: scaleX, scaleY: scaleY)
                    }
                }
                
                recognizer.nsuiScale = 1.0
            }
        }
    }
    #endif
    
    @objc private func panGestureRecognized(_ recognizer: NSUIPanGestureRecognizer)
    {
        if recognizer.state == NSUIGestureRecognizerState.began && recognizer.nsuiNumberOfTouches() > 0
        {
            stopDeceleration()
            
            if data === nil || !self.isDragEnabled
            { // If we have no data, we have nothing to pan and no data to highlight
                return
            }
            
            // If drag is enabled and we are in a position where there's something to drag:
            //  * If we're zoomed in, then obviously we have something to drag.
            //  * If we have a drag offset - we always have something to drag
            if !self.hasNoDragOffset || !self.isFullyZoomedOut
            {
                _isDragging = true
                
                _closestDataSetToTouch = getDataSetByTouchPoint(point: recognizer.nsuiLocationOfTouch(0, inView: self))
                
                var translation = recognizer.translation(in: self)
                if !self.dragXEnabled
                {
                    translation.x = 0.0
                }
                else if !self.dragYEnabled
                {
                    translation.y = 0.0
                }
                
                let didUserDrag = translation.x != 0.0 || translation.y != 0.0
                
                // Check to see if user dragged at all and if so, can the chart be dragged by the given amount
                if didUserDrag && !performPanChange(translation: translation)
                {
                    if _outerScrollView !== nil
                    {
                        // We can stop dragging right now, and let the scroll view take control
                        _outerScrollView = nil
                        _isDragging = false
                    }
                }
                else
                {
                    if _outerScrollView !== nil
                    {
                        // Prevent the parent scroll view from scrolling
                        _outerScrollView?.nsuiIsScrollEnabled = false
                    }
                }
                
                _lastPanPoint = recognizer.translation(in: self)
            }
            else if self.isHighlightPerDragEnabled
            {
                // We will only handle highlights on NSUIGestureRecognizerState.Changed
                
                _isDragging = false
            }
        }
        else if recognizer.state == NSUIGestureRecognizerState.changed
        {
            if _isDragging
            {
                let originalTranslation = recognizer.translation(in: self)
                var translation = CGPoint(x: originalTranslation.x - _lastPanPoint.x, y: originalTranslation.y - _lastPanPoint.y)
                
                if !self.dragXEnabled
                {
                    translation.x = 0.0
                }
                else if !self.dragYEnabled
                {
                    translation.y = 0.0
                }
                
                let _ = performPanChange(translation: translation)
                
                _lastPanPoint = originalTranslation
            }
            else if isHighlightPerDragEnabled
            {
                let h = getHighlightByTouchPoint(recognizer.location(in: self))
                
                let lastHighlighted = self.lastHighlighted
                
                if h != lastHighlighted
                {
                    self.lastHighlighted = h
                    self.highlightValue(h, callDelegate: true)
                }
            }
        }
        else if recognizer.state == NSUIGestureRecognizerState.ended || recognizer.state == NSUIGestureRecognizerState.cancelled
        {
            if _isDragging
            {
                if recognizer.state == NSUIGestureRecognizerState.ended && isDragDecelerationEnabled
                {
                    stopDeceleration()
                    
                    _decelerationLastTime = CACurrentMediaTime()
                    _decelerationVelocity = recognizer.velocity(in: self)
                    
                    _decelerationDisplayLink = NSUIDisplayLink(target: self, selector: #selector(BarLineChartViewBase.decelerationLoop))
                    _decelerationDisplayLink.add(to: RunLoop.main, forMode: RunLoop.Mode.common)
                }
                
                _isDragging = false
                
                delegate?.chartViewDidEndPanning?(self)
            }
            
            if _outerScrollView !== nil
            {
                _outerScrollView?.nsuiIsScrollEnabled = true
                _outerScrollView = nil
            }
        }
    }
    
    private func performPanChange(translation: CGPoint) -> Bool
    {
        var translation = translation
        
        if isTouchInverted()
        {
            if self is HorizontalBarChartView
            {
                translation.x = -translation.x
            }
            else
            {
                translation.y = -translation.y
            }
        }
        
        let originalMatrix = viewPortHandler.touchMatrix
        
        var matrix = CGAffineTransform(translationX: translation.x, y: translation.y)
        matrix = originalMatrix.concatenating(matrix)
        
        matrix = viewPortHandler.refresh(newMatrix: matrix, chart: self, invalidate: true)
        
        if matrix != originalMatrix
        {
            delegate?.chartTranslated?(self, dX: translation.x, dY: translation.y)
        }
        
        // Did we managed to actually drag or did we reach the edge?
        return matrix.tx != originalMatrix.tx || matrix.ty != originalMatrix.ty
    }
    
    private func isTouchInverted() -> Bool
    {
        return isAnyAxisInverted &&
            _closestDataSetToTouch !== nil &&
            getAxis(_closestDataSetToTouch.axisDependency).isInverted
    }
    
    @objc open func stopDeceleration()
    {
        if _decelerationDisplayLink !== nil
        {
            _decelerationDisplayLink.remove(from: RunLoop.main, forMode: RunLoop.Mode.common)
            _decelerationDisplayLink = nil
        }
    }
    
    @objc private func decelerationLoop()
    {
        let currentTime = CACurrentMediaTime()
        
        _decelerationVelocity.x *= self.dragDecelerationFrictionCoef
        _decelerationVelocity.y *= self.dragDecelerationFrictionCoef
        
        let timeInterval = CGFloat(currentTime - _decelerationLastTime)
        
        let distance = CGPoint(
            x: _decelerationVelocity.x * timeInterval,
            y: _decelerationVelocity.y * timeInterval
        )
        
        if !performPanChange(translation: distance)
        {
            // We reached the edge, stop
            _decelerationVelocity.x = 0.0
            _decelerationVelocity.y = 0.0
        }
        
        _decelerationLastTime = currentTime
        
        if abs(_decelerationVelocity.x) < 0.001 && abs(_decelerationVelocity.y) < 0.001
        {
            stopDeceleration()
            
            // Range might have changed, which means that Y-axis labels could have changed in size, affecting Y-axis size. So we need to recalculate offsets.
            calculateOffsets()
            setNeedsDisplay()
        }
    }
    
    private func nsuiGestureRecognizerShouldBegin(_ gestureRecognizer: NSUIGestureRecognizer) -> Bool
    {
        if gestureRecognizer == _panGestureRecognizer
        {
            let velocity = _panGestureRecognizer.velocity(in: self)
            if data === nil || !isDragEnabled ||
                (self.hasNoDragOffset && self.isFullyZoomedOut && !self.isHighlightPerDragEnabled) ||
                (!_dragYEnabled && abs(velocity.y) > abs(velocity.x)) ||
                (!_dragXEnabled && abs(velocity.y) < abs(velocity.x))
            {
                return false
            }
        }
        else
        {
            #if !os(tvOS)
            if gestureRecognizer == _pinchGestureRecognizer
            {
                if _data === nil || (!_pinchZoomEnabled && !_scaleXEnabled && !_scaleYEnabled)
                {
<<<<<<< HEAD
                    return false
=======
                    if data === nil || (!_pinchZoomEnabled && !_scaleXEnabled && !_scaleYEnabled)
                    {
                        return false
                    }
>>>>>>> 9275d373
                }
            }
            #endif
        }
        
        return true
    }
    
    #if !os(OSX)
    open override func gestureRecognizerShouldBegin(_ gestureRecognizer: UIGestureRecognizer) -> Bool
    {
        if !super.gestureRecognizerShouldBegin(gestureRecognizer)
        {
            return false
        }
        
        return nsuiGestureRecognizerShouldBegin(gestureRecognizer)
    }
    #endif
    
    #if os(OSX)
    public func gestureRecognizerShouldBegin(gestureRecognizer: NSGestureRecognizer) -> Bool
    {
        return nsuiGestureRecognizerShouldBegin(gestureRecognizer)
    }
    #endif
    
    open func gestureRecognizer(_ gestureRecognizer: NSUIGestureRecognizer, shouldRecognizeSimultaneouslyWith otherGestureRecognizer: NSUIGestureRecognizer) -> Bool
    {
        #if !os(tvOS)
        if ((gestureRecognizer is NSUIPinchGestureRecognizer && otherGestureRecognizer is NSUIPanGestureRecognizer) ||
            (gestureRecognizer is NSUIPanGestureRecognizer && otherGestureRecognizer is NSUIPinchGestureRecognizer))
        {
            return true
        }
        #endif
        
        if gestureRecognizer is NSUIPanGestureRecognizer,
            otherGestureRecognizer is NSUIPanGestureRecognizer,
            gestureRecognizer == _panGestureRecognizer
        {
            var scrollView = self.superview
            while scrollView != nil && !(scrollView is NSUIScrollView)
            {
                scrollView = scrollView?.superview
            }
            
            // If there is two scrollview together, we pick the superview of the inner scrollview.
            // In the case of UITableViewWrepperView, the superview will be UITableView
            if let superViewOfScrollView = scrollView?.superview,
                superViewOfScrollView is NSUIScrollView
            {
                scrollView = superViewOfScrollView
            }

            var foundScrollView = scrollView as? NSUIScrollView
            
            if !(foundScrollView?.nsuiIsScrollEnabled ?? true)
            {
                foundScrollView = nil
            }
            
            let scrollViewPanGestureRecognizer = foundScrollView?.nsuiGestureRecognizers?.first {
                $0 is NSUIPanGestureRecognizer
            }
            
            if otherGestureRecognizer === scrollViewPanGestureRecognizer
            {
                _outerScrollView = foundScrollView
                
                return true
            }
        }
        
        return false
    }
    
    /// MARK: Viewport modifiers
    
    /// Zooms in by 1.4, into the charts center.
    @objc open func zoomIn()
    {
        let center = viewPortHandler.contentCenter
        
        let matrix = viewPortHandler.zoomIn(x: center.x, y: -center.y)
        viewPortHandler.refresh(newMatrix: matrix, chart: self, invalidate: false)
        
        // Range might have changed, which means that Y-axis labels could have changed in size, affecting Y-axis size. So we need to recalculate offsets.
        calculateOffsets()
        setNeedsDisplay()
    }

    /// Zooms out by 0.7, from the charts center.
    @objc open func zoomOut()
    {
        let center = viewPortHandler.contentCenter
        
        let matrix = viewPortHandler.zoomOut(x: center.x, y: -center.y)
        viewPortHandler.refresh(newMatrix: matrix, chart: self, invalidate: false)

        // Range might have changed, which means that Y-axis labels could have changed in size, affecting Y-axis size. So we need to recalculate offsets.
        calculateOffsets()
        setNeedsDisplay()
    }
    
    /// Zooms out to original size.
    @objc open func resetZoom()
    {
        let matrix = viewPortHandler.resetZoom()
        viewPortHandler.refresh(newMatrix: matrix, chart: self, invalidate: false)

        // Range might have changed, which means that Y-axis labels could have changed in size, affecting Y-axis size. So we need to recalculate offsets.
        calculateOffsets()
        setNeedsDisplay()
    }

    /// Zooms in or out by the given scale factor. x and y are the coordinates
    /// (in pixels) of the zoom center.
    ///
    /// - Parameters:
    ///   - scaleX: if < 1 --> zoom out, if > 1 --> zoom in
    ///   - scaleY: if < 1 --> zoom out, if > 1 --> zoom in
    ///   - x:
    ///   - y:
    @objc open func zoom(
        scaleX: CGFloat,
               scaleY: CGFloat,
               x: CGFloat,
               y: CGFloat)
    {
        let matrix = viewPortHandler.zoom(scaleX: scaleX, scaleY: scaleY, x: x, y: -y)
        viewPortHandler.refresh(newMatrix: matrix, chart: self, invalidate: false)

        // Range might have changed, which means that Y-axis labels could have changed in size, affecting Y-axis size. So we need to recalculate offsets.
        calculateOffsets()
        setNeedsDisplay()
    }
    
    /// Zooms in or out by the given scale factor.
    /// x and y are the values (**not pixels**) of the zoom center.
    ///
    /// - Parameters:
    ///   - scaleX: if < 1 --> zoom out, if > 1 --> zoom in
    ///   - scaleY: if < 1 --> zoom out, if > 1 --> zoom in
    ///   - xValue:
    ///   - yValue:
    ///   - axis:
    @objc open func zoom(
        scaleX: CGFloat,
               scaleY: CGFloat,
               xValue: Double,
               yValue: Double,
               axis: YAxis.AxisDependency)
    {
        let job = ZoomViewJob(
            viewPortHandler: viewPortHandler,
            scaleX: scaleX,
            scaleY: scaleY,
            xValue: xValue,
            yValue: yValue,
            transformer: getTransformer(forAxis: axis),
            axis: axis,
            view: self)
        addViewportJob(job)
    }
    
    /// Zooms to the center of the chart with the given scale factor.
    ///
    /// - Parameters:
    ///   - scaleX: if < 1 --> zoom out, if > 1 --> zoom in
    ///   - scaleY: if < 1 --> zoom out, if > 1 --> zoom in
    ///   - xValue:
    ///   - yValue:
    ///   - axis:
    @objc open func zoomToCenter(
        scaleX: CGFloat,
               scaleY: CGFloat)
    {
        let center = centerOffsets
        let matrix = viewPortHandler.zoom(
            scaleX: scaleX,
            scaleY: scaleY,
            x: center.x,
            y: -center.y)
        viewPortHandler.refresh(newMatrix: matrix, chart: self, invalidate: false)
    }
    
    /// Zooms by the specified scale factor to the specified values on the specified axis.
    ///
    /// - Parameters:
    ///   - scaleX:
    ///   - scaleY:
    ///   - xValue:
    ///   - yValue:
    ///   - axis: which axis should be used as a reference for the y-axis
    ///   - duration: the duration of the animation in seconds
    ///   - easing:
    @objc open func zoomAndCenterViewAnimated(
        scaleX: CGFloat,
        scaleY: CGFloat,
        xValue: Double,
        yValue: Double,
        axis: YAxis.AxisDependency,
        duration: TimeInterval,
        easing: ChartEasingFunctionBlock?)
    {
        let origin = valueForTouchPoint(
            point: CGPoint(x: viewPortHandler.contentLeft, y: viewPortHandler.contentTop),
            axis: axis)
        
        let job = AnimatedZoomViewJob(
            viewPortHandler: viewPortHandler,
            transformer: getTransformer(forAxis: axis),
            view: self,
            yAxis: getAxis(axis),
            xAxisRange: xAxis.axisRange,
            scaleX: scaleX,
            scaleY: scaleY,
            xOrigin: viewPortHandler.scaleX,
            yOrigin: viewPortHandler.scaleY,
            zoomCenterX: CGFloat(xValue),
            zoomCenterY: CGFloat(yValue),
            zoomOriginX: origin.x,
            zoomOriginY: origin.y,
            duration: duration,
            easing: easing)
            
        addViewportJob(job)
    }
    
    /// Zooms by the specified scale factor to the specified values on the specified axis.
    ///
    /// - Parameters:
    ///   - scaleX:
    ///   - scaleY:
    ///   - xValue:
    ///   - yValue:
    ///   - axis: which axis should be used as a reference for the y-axis
    ///   - duration: the duration of the animation in seconds
    ///   - easing:
    @objc open func zoomAndCenterViewAnimated(
        scaleX: CGFloat,
        scaleY: CGFloat,
        xValue: Double,
        yValue: Double,
        axis: YAxis.AxisDependency,
        duration: TimeInterval,
        easingOption: ChartEasingOption)
    {
        zoomAndCenterViewAnimated(scaleX: scaleX, scaleY: scaleY, xValue: xValue, yValue: yValue, axis: axis, duration: duration, easing: easingFunctionFromOption(easingOption))
    }
    
    /// Zooms by the specified scale factor to the specified values on the specified axis.
    ///
    /// - Parameters:
    ///   - scaleX:
    ///   - scaleY:
    ///   - xValue:
    ///   - yValue:
    ///   - axis: which axis should be used as a reference for the y-axis
    ///   - duration: the duration of the animation in seconds
    ///   - easing:
    @objc open func zoomAndCenterViewAnimated(
        scaleX: CGFloat,
        scaleY: CGFloat,
        xValue: Double,
        yValue: Double,
        axis: YAxis.AxisDependency,
        duration: TimeInterval)
    {
        zoomAndCenterViewAnimated(scaleX: scaleX, scaleY: scaleY, xValue: xValue, yValue: yValue, axis: axis, duration: duration, easingOption: .easeInOutSine)
    }
    
    /// Resets all zooming and dragging and makes the chart fit exactly it's bounds.
    @objc open func fitScreen()
    {
        let matrix = viewPortHandler.fitScreen()
        viewPortHandler.refresh(newMatrix: matrix, chart: self, invalidate: false)
        
        calculateOffsets()
        setNeedsDisplay()
    }
    
    /// Sets the minimum scale value to which can be zoomed out. 1 = fitScreen
    @objc open func setScaleMinima(_ scaleX: CGFloat, scaleY: CGFloat)
    {
        viewPortHandler.setMinimumScaleX(scaleX)
        viewPortHandler.setMinimumScaleY(scaleY)
    }
    
    @objc open var visibleXRange: Double
    {
        return abs(highestVisibleX - lowestVisibleX)
    }
    
    /// Sets the size of the area (range on the x-axis) that should be maximum visible at once (no further zooming out allowed).
    ///
    /// If this is e.g. set to 10, no more than a range of 10 values on the x-axis can be viewed at once without scrolling.
    ///
    /// If you call this method, chart must have data or it has no effect.
    @objc open func setVisibleXRangeMaximum(_ maxXRange: Double)
    {
        let xScale = xAxis.axisRange / maxXRange
        viewPortHandler.setMinimumScaleX(CGFloat(xScale))
    }
    
    /// Sets the size of the area (range on the x-axis) that should be minimum visible at once (no further zooming in allowed).
    ///
    /// If this is e.g. set to 10, no less than a range of 10 values on the x-axis can be viewed at once without scrolling.
    ///
    /// If you call this method, chart must have data or it has no effect.
    @objc open func setVisibleXRangeMinimum(_ minXRange: Double)
    {
        let xScale = xAxis.axisRange / minXRange
        viewPortHandler.setMaximumScaleX(CGFloat(xScale))
    }

    /// Limits the maximum and minimum value count that can be visible by pinching and zooming.
    ///
    /// e.g. minRange=10, maxRange=100 no less than 10 values and no more that 100 values can be viewed
    /// at once without scrolling.
    ///
    /// If you call this method, chart must have data or it has no effect.
    @objc open func setVisibleXRange(minXRange: Double, maxXRange: Double)
    {
        let minScale = xAxis.axisRange / maxXRange
        let maxScale = xAxis.axisRange / minXRange
        viewPortHandler.setMinMaxScaleX(
            minScaleX: CGFloat(minScale),
            maxScaleX: CGFloat(maxScale))
    }
    
    /// Sets the size of the area (range on the y-axis) that should be maximum visible at once.
    ///
    /// - Parameters:
    ///   - yRange:
    ///   - axis: - the axis for which this limit should apply
    @objc open func setVisibleYRangeMaximum(_ maxYRange: Double, axis: YAxis.AxisDependency)
    {
        let yScale = getAxisRange(axis: axis) / maxYRange
        viewPortHandler.setMinimumScaleY(CGFloat(yScale))
    }
    
    /// Sets the size of the area (range on the y-axis) that should be minimum visible at once, no further zooming in possible.
    ///
    /// - Parameters:
    ///   - yRange:
    ///   - axis: - the axis for which this limit should apply
    @objc open func setVisibleYRangeMinimum(_ minYRange: Double, axis: YAxis.AxisDependency)
    {
        let yScale = getAxisRange(axis: axis) / minYRange
        viewPortHandler.setMaximumScaleY(CGFloat(yScale))
    }

    /// Limits the maximum and minimum y range that can be visible by pinching and zooming.
    ///
    /// - Parameters:
    ///   - minYRange:
    ///   - maxYRange:
    ///   - axis:
    @objc open func setVisibleYRange(minYRange: Double, maxYRange: Double, axis: YAxis.AxisDependency)
    {
        let minScale = getAxisRange(axis: axis) / minYRange
        let maxScale = getAxisRange(axis: axis) / maxYRange
        viewPortHandler.setMinMaxScaleY(minScaleY: CGFloat(minScale), maxScaleY: CGFloat(maxScale))
    }
    
    /// Moves the left side of the current viewport to the specified x-value.
    /// This also refreshes the chart by calling setNeedsDisplay().
    @objc open func moveViewToX(_ xValue: Double)
    {
        let job = MoveViewJob(
            viewPortHandler: viewPortHandler,
            xValue: xValue,
            yValue: 0.0,
            transformer: getTransformer(forAxis: .left),
            view: self)
        
        addViewportJob(job)
    }

    /// Centers the viewport to the specified y-value on the y-axis.
    /// This also refreshes the chart by calling setNeedsDisplay().
    /// 
    /// - Parameters:
    ///   - yValue:
    ///   - axis: - which axis should be used as a reference for the y-axis
    @objc open func moveViewToY(_ yValue: Double, axis: YAxis.AxisDependency)
    {
        let yInView = getAxisRange(axis: axis) / Double(viewPortHandler.scaleY)
        
        let job = MoveViewJob(
            viewPortHandler: viewPortHandler,
            xValue: 0.0,
            yValue: yValue + yInView / 2.0,
            transformer: getTransformer(forAxis: axis),
            view: self)
        
        addViewportJob(job)
    }

    /// This will move the left side of the current viewport to the specified x-value on the x-axis, and center the viewport to the specified y-value on the y-axis.
    /// This also refreshes the chart by calling setNeedsDisplay().
    /// 
    /// - Parameters:
    ///   - xValue:
    ///   - yValue:
    ///   - axis: - which axis should be used as a reference for the y-axis
    @objc open func moveViewTo(xValue: Double, yValue: Double, axis: YAxis.AxisDependency)
    {
        let yInView = getAxisRange(axis: axis) / Double(viewPortHandler.scaleY)
        
        let job = MoveViewJob(
            viewPortHandler: viewPortHandler,
            xValue: xValue,
            yValue: yValue + yInView / 2.0,
            transformer: getTransformer(forAxis: axis),
            view: self)
        
        addViewportJob(job)
    }
    
    /// This will move the left side of the current viewport to the specified x-position and center the viewport to the specified y-position animated.
    /// This also refreshes the chart by calling setNeedsDisplay().
    ///
    /// - Parameters:
    ///   - xValue:
    ///   - yValue:
    ///   - axis: which axis should be used as a reference for the y-axis
    ///   - duration: the duration of the animation in seconds
    ///   - easing:
    @objc open func moveViewToAnimated(
        xValue: Double,
        yValue: Double,
        axis: YAxis.AxisDependency,
        duration: TimeInterval,
        easing: ChartEasingFunctionBlock?)
    {
        let bounds = valueForTouchPoint(
            point: CGPoint(x: viewPortHandler.contentLeft, y: viewPortHandler.contentTop),
            axis: axis)
        
        let yInView = getAxisRange(axis: axis) / Double(viewPortHandler.scaleY)
        
        let job = AnimatedMoveViewJob(
            viewPortHandler: viewPortHandler,
            xValue: xValue,
            yValue: yValue + yInView / 2.0,
            transformer: getTransformer(forAxis: axis),
            view: self,
            xOrigin: bounds.x,
            yOrigin: bounds.y,
            duration: duration,
            easing: easing)
        
        addViewportJob(job)
    }
    
    /// This will move the left side of the current viewport to the specified x-position and center the viewport to the specified y-position animated.
    /// This also refreshes the chart by calling setNeedsDisplay().
    ///
    /// - Parameters:
    ///   - xValue:
    ///   - yValue:
    ///   - axis: which axis should be used as a reference for the y-axis
    ///   - duration: the duration of the animation in seconds
    ///   - easing:
    @objc open func moveViewToAnimated(
        xValue: Double,
        yValue: Double,
        axis: YAxis.AxisDependency,
        duration: TimeInterval,
        easingOption: ChartEasingOption)
    {
        moveViewToAnimated(xValue: xValue, yValue: yValue, axis: axis, duration: duration, easing: easingFunctionFromOption(easingOption))
    }
    
    /// This will move the left side of the current viewport to the specified x-position and center the viewport to the specified y-position animated.
    /// This also refreshes the chart by calling setNeedsDisplay().
    ///
    /// - Parameters:
    ///   - xValue:
    ///   - yValue:
    ///   - axis: which axis should be used as a reference for the y-axis
    ///   - duration: the duration of the animation in seconds
    ///   - easing:
    @objc open func moveViewToAnimated(
        xValue: Double,
        yValue: Double,
        axis: YAxis.AxisDependency,
        duration: TimeInterval)
    {
        moveViewToAnimated(xValue: xValue, yValue: yValue, axis: axis, duration: duration, easingOption: .easeInOutSine)
    }
    
    /// This will move the center of the current viewport to the specified x-value and y-value.
    /// This also refreshes the chart by calling setNeedsDisplay().
    ///
    /// - Parameters:
    ///   - xValue:
    ///   - yValue:
    ///   - axis: - which axis should be used as a reference for the y-axis
    @objc open func centerViewTo(
        xValue: Double,
        yValue: Double,
        axis: YAxis.AxisDependency)
    {
        let yInView = getAxisRange(axis: axis) / Double(viewPortHandler.scaleY)
        let xInView = xAxis.axisRange / Double(viewPortHandler.scaleX)
        
        let job = MoveViewJob(
            viewPortHandler: viewPortHandler,
            xValue: xValue - xInView / 2.0,
            yValue: yValue + yInView / 2.0,
            transformer: getTransformer(forAxis: axis),
            view: self)
        
        addViewportJob(job)
    }
    
    /// This will move the center of the current viewport to the specified x-value and y-value animated.
    ///
    /// - Parameters:
    ///   - xValue:
    ///   - yValue:
    ///   - axis: which axis should be used as a reference for the y-axis
    ///   - duration: the duration of the animation in seconds
    ///   - easing:
    @objc open func centerViewToAnimated(
        xValue: Double,
        yValue: Double,
        axis: YAxis.AxisDependency,
        duration: TimeInterval,
        easing: ChartEasingFunctionBlock?)
    {
        let bounds = valueForTouchPoint(
            point: CGPoint(x: viewPortHandler.contentLeft, y: viewPortHandler.contentTop),
            axis: axis)
        
        let yInView = getAxisRange(axis: axis) / Double(viewPortHandler.scaleY)
        let xInView = xAxis.axisRange / Double(viewPortHandler.scaleX)
        
        let job = AnimatedMoveViewJob(
            viewPortHandler: viewPortHandler,
            xValue: xValue - xInView / 2.0,
            yValue: yValue + yInView / 2.0,
            transformer: getTransformer(forAxis: axis),
            view: self,
            xOrigin: bounds.x,
            yOrigin: bounds.y,
            duration: duration,
            easing: easing)
        
        addViewportJob(job)
    }
    
    /// This will move the center of the current viewport to the specified x-value and y-value animated.
    ///
    /// - Parameters:
    ///   - xValue:
    ///   - yValue:
    ///   - axis: which axis should be used as a reference for the y-axis
    ///   - duration: the duration of the animation in seconds
    ///   - easing:
    @objc open func centerViewToAnimated(
        xValue: Double,
        yValue: Double,
        axis: YAxis.AxisDependency,
        duration: TimeInterval,
        easingOption: ChartEasingOption)
    {
        centerViewToAnimated(xValue: xValue, yValue: yValue, axis: axis, duration: duration, easing: easingFunctionFromOption(easingOption))
    }
    
    /// This will move the center of the current viewport to the specified x-value and y-value animated.
    ///
    /// - Parameters:
    ///   - xValue:
    ///   - yValue:
    ///   - axis: which axis should be used as a reference for the y-axis
    ///   - duration: the duration of the animation in seconds
    ///   - easing:
    @objc open func centerViewToAnimated(
        xValue: Double,
        yValue: Double,
        axis: YAxis.AxisDependency,
        duration: TimeInterval)
    {
        centerViewToAnimated(xValue: xValue, yValue: yValue, axis: axis, duration: duration, easingOption: .easeInOutSine)
    }

    /// Sets custom offsets for the current `ChartViewPort` (the offsets on the sides of the actual chart window). Setting this will prevent the chart from automatically calculating it's offsets. Use `resetViewPortOffsets()` to undo this.
    /// ONLY USE THIS WHEN YOU KNOW WHAT YOU ARE DOING, else use `setExtraOffsets(...)`.
    @objc open func setViewPortOffsets(left: CGFloat, top: CGFloat, right: CGFloat, bottom: CGFloat)
    {
        _customViewPortEnabled = true
        
        if Thread.isMainThread
        {
            self.viewPortHandler.restrainViewPort(offsetLeft: left, offsetTop: top, offsetRight: right, offsetBottom: bottom)
            prepareOffsetMatrix()
            prepareValuePxMatrix()
        }
        else
        {
            DispatchQueue.main.async(execute: {
                self.setViewPortOffsets(left: left, top: top, right: right, bottom: bottom)
            })
        }
    }

    /// Resets all custom offsets set via `setViewPortOffsets(...)` method. Allows the chart to again calculate all offsets automatically.
    @objc open func resetViewPortOffsets()
    {
        _customViewPortEnabled = false
        calculateOffsets()
    }

    // MARK: - Accessors
    
    /// - Returns: The range of the specified axis.
    @objc open func getAxisRange(axis: YAxis.AxisDependency) -> Double
    {
        if axis == .left
        {
            return leftAxis.axisRange
        }
        else
        {
            return rightAxis.axisRange
        }
    }

    /// - Returns: The position (in pixels) the provided Entry has inside the chart view
    @objc open func getPosition(entry e: ChartDataEntry, axis: YAxis.AxisDependency) -> CGPoint
    {
        var vals = CGPoint(x: CGFloat(e.x), y: CGFloat(e.y))

        getTransformer(forAxis: axis).pointValueToPixel(&vals)

        return vals
    }

    /// is dragging enabled? (moving the chart with the finger) for the chart (this does not affect scaling).
    @objc open var dragEnabled: Bool
    {
        get
        {
            return _dragXEnabled || _dragYEnabled
        }
        set
        {
            _dragYEnabled = newValue
            _dragXEnabled = newValue
        }
    }
    
    /// is dragging enabled? (moving the chart with the finger) for the chart (this does not affect scaling).
    @objc open var isDragEnabled: Bool
    {
        return dragEnabled
    }
    
    /// is dragging on the X axis enabled?
    @objc open var dragXEnabled: Bool
    {
        get
        {
            return _dragXEnabled
        }
        set
        {
            _dragXEnabled = newValue
        }
    }
    
    /// is dragging on the Y axis enabled?
    @objc open var dragYEnabled: Bool
    {
        get
        {
            return _dragYEnabled
        }
        set
        {
            _dragYEnabled = newValue
        }
    }
    
    /// is scaling enabled? (zooming in and out by gesture) for the chart (this does not affect dragging).
    @objc open func setScaleEnabled(_ enabled: Bool)
    {
        if _scaleXEnabled != enabled || _scaleYEnabled != enabled
        {
            _scaleXEnabled = enabled
            _scaleYEnabled = enabled
            #if !os(tvOS)
            _pinchGestureRecognizer.isEnabled = _pinchZoomEnabled || _scaleXEnabled || _scaleYEnabled
            #endif
        }
    }
    
    @objc open var scaleXEnabled: Bool
    {
        get
        {
            return _scaleXEnabled
        }
        set
        {
            if _scaleXEnabled != newValue
            {
                _scaleXEnabled = newValue
                #if !os(tvOS)
                _pinchGestureRecognizer.isEnabled = _pinchZoomEnabled || _scaleXEnabled || _scaleYEnabled
                #endif
            }
        }
    }
    
    @objc open var scaleYEnabled: Bool
    {
        get
        {
            return _scaleYEnabled
        }
        set
        {
            if _scaleYEnabled != newValue
            {
                _scaleYEnabled = newValue
                #if !os(tvOS)
                _pinchGestureRecognizer.isEnabled = _pinchZoomEnabled || _scaleXEnabled || _scaleYEnabled
                #endif
            }
        }
    }
    
    @objc open var isScaleXEnabled: Bool { return scaleXEnabled }
    @objc open var isScaleYEnabled: Bool { return scaleYEnabled }
    
    /// flag that indicates if double tap zoom is enabled or not
    @objc open var doubleTapToZoomEnabled: Bool
    {
        get
        {
            return _doubleTapToZoomEnabled
        }
        set
        {
            if _doubleTapToZoomEnabled != newValue
            {
                _doubleTapToZoomEnabled = newValue
                _doubleTapGestureRecognizer.isEnabled = _doubleTapToZoomEnabled
            }
        }
    }
    
    /// **default**: true
    /// `true` if zooming via double-tap is enabled `false` ifnot.
    @objc open var isDoubleTapToZoomEnabled: Bool
    {
        return doubleTapToZoomEnabled
    }
    
    /// flag that indicates if highlighting per dragging over a fully zoomed out chart is enabled
    @objc open var highlightPerDragEnabled = true
    
    /// If set to true, highlighting per dragging over a fully zoomed out chart is enabled
    /// You might want to disable this when using inside a `NSUIScrollView`
    /// 
    /// **default**: true
    @objc open var isHighlightPerDragEnabled: Bool
    {
        return highlightPerDragEnabled
    }
    
    /// **default**: true
    /// `true` if drawing the grid background is enabled, `false` ifnot.
    @objc open var isDrawGridBackgroundEnabled: Bool
    {
        return drawGridBackgroundEnabled
    }
    
    /// **default**: false
    /// `true` if drawing the borders rectangle is enabled, `false` ifnot.
    @objc open var isDrawBordersEnabled: Bool
    {
        return drawBordersEnabled
    }

    /// - Returns: The x and y values in the chart at the given touch point
    /// (encapsulated in a `CGPoint`). This method transforms pixel coordinates to
    /// coordinates / values in the chart. This is the opposite method to
    /// `getPixelsForValues(...)`.
    @objc open func valueForTouchPoint(point pt: CGPoint, axis: YAxis.AxisDependency) -> CGPoint
    {
        return getTransformer(forAxis: axis).valueForTouchPoint(pt)
    }

    /// Transforms the given chart values into pixels. This is the opposite
    /// method to `valueForTouchPoint(...)`.
    @objc open func pixelForValues(x: Double, y: Double, axis: YAxis.AxisDependency) -> CGPoint
    {
        return getTransformer(forAxis: axis).pixelForValues(x: x, y: y)
    }
    
    /// - Returns: The Entry object displayed at the touched position of the chart
    @objc open func getEntryByTouchPoint(point pt: CGPoint) -> ChartDataEntry!
    {
        if let h = getHighlightByTouchPoint(pt)
        {
            return data!.entry(for: h)
        }
        return nil
    }
    
<<<<<<< HEAD
    /// - Returns: The DataSet object displayed at the touched position of the chart
    @objc open func getDataSetByTouchPoint(point pt: CGPoint) -> IBarLineScatterCandleBubbleChartDataSet?
=======
    /// - returns: The DataSet object displayed at the touched position of the chart
    @objc open func getDataSetByTouchPoint(point pt: CGPoint) -> BarLineScatterCandleBubbleChartDataSetProtocol?
>>>>>>> 9275d373
    {
        guard let h = getHighlightByTouchPoint(pt) else {
            return nil
        }

        return data?[h.dataSetIndex] as? BarLineScatterCandleBubbleChartDataSetProtocol
    }

    /// The current x-scale factor
    @objc open var scaleX: CGFloat
    {
        return viewPortHandler.scaleX
    }

    /// The current y-scale factor
    @objc open var scaleY: CGFloat
    {
        return viewPortHandler.scaleY
    }

    /// if the chart is fully zoomed out, return true
    @objc open var isFullyZoomedOut: Bool { return viewPortHandler.isFullyZoomedOut }

    /// - Returns: The y-axis object to the corresponding AxisDependency. In the
    /// horizontal bar-chart, LEFT == top, RIGHT == BOTTOM
    @objc open func getAxis(_ axis: YAxis.AxisDependency) -> YAxis
    {
        if axis == .left
        {
            return leftAxis
        }
        else
        {
            return rightAxis
        }
    }
    
    /// flag that indicates if pinch-zoom is enabled. if true, both x and y axis can be scaled simultaneously with 2 fingers, if false, x and y axis can be scaled separately
    @objc open var pinchZoomEnabled: Bool
    {
        get
        {
            return _pinchZoomEnabled
        }
        set
        {
            if _pinchZoomEnabled != newValue
            {
                _pinchZoomEnabled = newValue
                #if !os(tvOS)
                _pinchGestureRecognizer.isEnabled = _pinchZoomEnabled || _scaleXEnabled || _scaleYEnabled
                #endif
            }
        }
    }

    /// **default**: false
    /// `true` if pinch-zoom is enabled, `false` ifnot
    @objc open var isPinchZoomEnabled: Bool { return pinchZoomEnabled }

    /// Set an offset in dp that allows the user to drag the chart over it's
    /// bounds on the x-axis.
    @objc open func setDragOffsetX(_ offset: CGFloat)
    {
        viewPortHandler.setDragOffsetX(offset)
    }

    /// Set an offset in dp that allows the user to drag the chart over it's
    /// bounds on the y-axis.
    @objc open func setDragOffsetY(_ offset: CGFloat)
    {
        viewPortHandler.setDragOffsetY(offset)
    }

<<<<<<< HEAD
    /// `true` if both drag offsets (x and y) are zero or smaller.
    @objc open var hasNoDragOffset: Bool { return _viewPortHandler.hasNoDragOffset }
=======
    /// - returns: `true` if both drag offsets (x and y) are zero or smaller.
    @objc open var hasNoDragOffset: Bool { return viewPortHandler.hasNoDragOffset }
>>>>>>> 9275d373

    open override var chartYMax: Double
    {
        return max(leftAxis._axisMaximum, rightAxis._axisMaximum)
    }

    open override var chartYMin: Double
    {
        return min(leftAxis._axisMinimum, rightAxis._axisMinimum)
    }
    
    /// `true` if either the left or the right or both axes are inverted.
    @objc open var isAnyAxisInverted: Bool
    {
        return leftAxis.isInverted || rightAxis.isInverted
    }
    
    /// flag that indicates if auto scaling on the y axis is enabled.
    /// if yes, the y axis automatically adjusts to the min and max y values of the current x axis range whenever the viewport changes
    @objc open var autoScaleMinMaxEnabled: Bool
    {
        get { return _autoScaleMinMaxEnabled }
        set { _autoScaleMinMaxEnabled = newValue }
    }
    
    /// **default**: false
    /// `true` if auto scaling on the y axis is enabled.
    @objc open var isAutoScaleMinMaxEnabled : Bool { return autoScaleMinMaxEnabled }
    
    /// Sets a minimum width to the specified y axis.
    @objc open func setYAxisMinWidth(_ axis: YAxis.AxisDependency, width: CGFloat)
    {
        if axis == .left
        {
            leftAxis.minWidth = width
        }
        else
        {
            rightAxis.minWidth = width
        }
    }
    
    /// **default**: 0.0
    ///
    /// - Returns: The (custom) minimum width of the specified Y axis.
    @objc open func getYAxisMinWidth(_ axis: YAxis.AxisDependency) -> CGFloat
    {
        if axis == .left
        {
            return leftAxis.minWidth
        }
        else
        {
            return rightAxis.minWidth
        }
    }
    /// Sets a maximum width to the specified y axis.
    /// Zero (0.0) means there's no maximum width
    @objc open func setYAxisMaxWidth(_ axis: YAxis.AxisDependency, width: CGFloat)
    {
        if axis == .left
        {
            leftAxis.maxWidth = width
        }
        else
        {
            rightAxis.maxWidth = width
        }
    }
    
    /// Zero (0.0) means there's no maximum width
    ///
    /// **default**: 0.0 (no maximum specified)
    ///
    /// - Returns: The (custom) maximum width of the specified Y axis.
    @objc open func getYAxisMaxWidth(_ axis: YAxis.AxisDependency) -> CGFloat
    {
        if axis == .left
        {
            return leftAxis.maxWidth
        }
        else
        {
            return rightAxis.maxWidth
        }
    }

    /// - Returns the width of the specified y axis.
    @objc open func getYAxisWidth(_ axis: YAxis.AxisDependency) -> CGFloat
    {
        if axis == .left
        {
            return leftAxis.requiredSize().width
        }
        else
        {
            return rightAxis.requiredSize().width
        }
    }
    
    // MARK: - BarLineScatterCandleBubbleChartDataProvider
    
    /// - Returns: The Transformer class that contains all matrices and is
    /// responsible for transforming values into pixels on the screen and
    /// backwards.
    open func getTransformer(forAxis axis: YAxis.AxisDependency) -> Transformer
    {
        if axis == .left
        {
            return _leftAxisTransformer
        }
        else
        {
            return _rightAxisTransformer
        }
    }
    
    /// the number of maximum visible drawn values on the chart only active when `drawValuesEnabled` is enabled
    open override var maxVisibleCount: Int
    {
        get
        {
            return _maxVisibleCount
        }
        set
        {
            _maxVisibleCount = newValue
        }
    }
    
    open func isInverted(axis: YAxis.AxisDependency) -> Bool
    {
        return getAxis(axis).isInverted
    }
    
    /// The lowest x-index (value on the x-axis) that is still visible on he chart.
    open var lowestVisibleX: Double
    {
        var pt = CGPoint(
            x: viewPortHandler.contentLeft,
            y: viewPortHandler.contentBottom)
        
        getTransformer(forAxis: .left).pixelToValues(&pt)
        
        return max(xAxis._axisMinimum, Double(pt.x))
    }
    
    /// The highest x-index (value on the x-axis) that is still visible on the chart.
    open var highestVisibleX: Double
    {
        var pt = CGPoint(
            x: viewPortHandler.contentRight,
            y: viewPortHandler.contentBottom)
        
        getTransformer(forAxis: .left).pixelToValues(&pt)

        return min(xAxis._axisMaximum, Double(pt.x))
    }
}<|MERGE_RESOLUTION|>--- conflicted
+++ resolved
@@ -12,12 +12,8 @@
 import Foundation
 import CoreGraphics
 
-#if canImport(UIKit)
+#if !os(OSX)
     import UIKit
-#endif
-
-#if canImport(Cocoa)
-import Cocoa
 #endif
 
 /// Base-class of LineChart, BarChart, ScatterChart and CandleStickChart.
@@ -138,10 +134,10 @@
         _panGestureRecognizer.isEnabled = _dragXEnabled || _dragYEnabled
 
         #if !os(tvOS)
-        _pinchGestureRecognizer = NSUIPinchGestureRecognizer(target: self, action: #selector(BarLineChartViewBase.pinchGestureRecognized(_:)))
-        _pinchGestureRecognizer.delegate = self
-        self.addGestureRecognizer(_pinchGestureRecognizer)
-        _pinchGestureRecognizer.isEnabled = _pinchZoomEnabled || _scaleXEnabled || _scaleYEnabled
+            _pinchGestureRecognizer = NSUIPinchGestureRecognizer(target: self, action: #selector(BarLineChartViewBase.pinchGestureRecognized(_:)))
+            _pinchGestureRecognizer.delegate = self
+            self.addGestureRecognizer(_pinchGestureRecognizer)
+            _pinchGestureRecognizer.isEnabled = _pinchZoomEnabled || _scaleXEnabled || _scaleYEnabled
         #endif
     }
     
@@ -408,12 +404,6 @@
                 switch legend.verticalAlignment
                 {
                 case .top:
-<<<<<<< HEAD
-                    offsetTop += min(_legend.neededHeight, _viewPortHandler.chartHeight * _legend.maxSizePercent) + _legend.yOffset
-                    
-                case .bottom:
-                    offsetBottom += min(_legend.neededHeight, _viewPortHandler.chartHeight * _legend.maxSizePercent) + _legend.yOffset
-=======
                     offsetTop += min(legend.neededHeight, viewPortHandler.chartHeight * legend.maxSizePercent) + legend.yOffset
                     if xAxis.isEnabled && xAxis.isDrawLabelsEnabled
                     {
@@ -426,7 +416,6 @@
                     {
                         offsetBottom += xAxis.labelRotatedHeight
                     }
->>>>>>> 9275d373
                     
                 default:
                     break
@@ -594,11 +583,8 @@
                 {
                     location.y = -(self.bounds.size.height - location.y - viewPortHandler.offsetBottom)
                 }
-
-                let scaleX: CGFloat = isScaleXEnabled ? 1.4 : 1.0
-                let scaleY: CGFloat = isScaleYEnabled ? 1.4 : 1.0
-
-                self.zoom(scaleX: scaleX, scaleY: scaleY, x: location.x, y: location.y)
+                
+                self.zoom(scaleX: isScaleXEnabled ? 1.4 : 1.0, scaleY: isScaleYEnabled ? 1.4 : 1.0, x: location.x, y: location.y)
                 delegate?.chartScaled?(self, scaleX: scaleX, scaleY: scaleY)
             }
         }
@@ -913,20 +899,13 @@
         else
         {
             #if !os(tvOS)
-            if gestureRecognizer == _pinchGestureRecognizer
-            {
-                if _data === nil || (!_pinchZoomEnabled && !_scaleXEnabled && !_scaleYEnabled)
+                if gestureRecognizer == _pinchGestureRecognizer
                 {
-<<<<<<< HEAD
-                    return false
-=======
                     if data === nil || (!_pinchZoomEnabled && !_scaleXEnabled && !_scaleYEnabled)
                     {
                         return false
                     }
->>>>>>> 9275d373
                 }
-            }
             #endif
         }
         
@@ -955,11 +934,11 @@
     open func gestureRecognizer(_ gestureRecognizer: NSUIGestureRecognizer, shouldRecognizeSimultaneouslyWith otherGestureRecognizer: NSUIGestureRecognizer) -> Bool
     {
         #if !os(tvOS)
-        if ((gestureRecognizer is NSUIPinchGestureRecognizer && otherGestureRecognizer is NSUIPanGestureRecognizer) ||
-            (gestureRecognizer is NSUIPanGestureRecognizer && otherGestureRecognizer is NSUIPinchGestureRecognizer))
-        {
-            return true
-        }
+            if ((gestureRecognizer is NSUIPinchGestureRecognizer && otherGestureRecognizer is NSUIPanGestureRecognizer) ||
+                (gestureRecognizer is NSUIPanGestureRecognizer && otherGestureRecognizer is NSUIPinchGestureRecognizer))
+            {
+                return true
+            }
         #endif
         
         if gestureRecognizer is NSUIPanGestureRecognizer,
@@ -1622,7 +1601,7 @@
             _scaleXEnabled = enabled
             _scaleYEnabled = enabled
             #if !os(tvOS)
-            _pinchGestureRecognizer.isEnabled = _pinchZoomEnabled || _scaleXEnabled || _scaleYEnabled
+                _pinchGestureRecognizer.isEnabled = _pinchZoomEnabled || _scaleXEnabled || _scaleYEnabled
             #endif
         }
     }
@@ -1639,7 +1618,7 @@
             {
                 _scaleXEnabled = newValue
                 #if !os(tvOS)
-                _pinchGestureRecognizer.isEnabled = _pinchZoomEnabled || _scaleXEnabled || _scaleYEnabled
+                    _pinchGestureRecognizer.isEnabled = _pinchZoomEnabled || _scaleXEnabled || _scaleYEnabled
                 #endif
             }
         }
@@ -1657,7 +1636,7 @@
             {
                 _scaleYEnabled = newValue
                 #if !os(tvOS)
-                _pinchGestureRecognizer.isEnabled = _pinchZoomEnabled || _scaleXEnabled || _scaleYEnabled
+                    _pinchGestureRecognizer.isEnabled = _pinchZoomEnabled || _scaleXEnabled || _scaleYEnabled
                 #endif
             }
         }
@@ -1742,13 +1721,8 @@
         return nil
     }
     
-<<<<<<< HEAD
     /// - Returns: The DataSet object displayed at the touched position of the chart
-    @objc open func getDataSetByTouchPoint(point pt: CGPoint) -> IBarLineScatterCandleBubbleChartDataSet?
-=======
-    /// - returns: The DataSet object displayed at the touched position of the chart
     @objc open func getDataSetByTouchPoint(point pt: CGPoint) -> BarLineScatterCandleBubbleChartDataSetProtocol?
->>>>>>> 9275d373
     {
         guard let h = getHighlightByTouchPoint(pt) else {
             return nil
@@ -1799,7 +1773,7 @@
             {
                 _pinchZoomEnabled = newValue
                 #if !os(tvOS)
-                _pinchGestureRecognizer.isEnabled = _pinchZoomEnabled || _scaleXEnabled || _scaleYEnabled
+                    _pinchGestureRecognizer.isEnabled = _pinchZoomEnabled || _scaleXEnabled || _scaleYEnabled
                 #endif
             }
         }
@@ -1823,13 +1797,8 @@
         viewPortHandler.setDragOffsetY(offset)
     }
 
-<<<<<<< HEAD
     /// `true` if both drag offsets (x and y) are zero or smaller.
-    @objc open var hasNoDragOffset: Bool { return _viewPortHandler.hasNoDragOffset }
-=======
-    /// - returns: `true` if both drag offsets (x and y) are zero or smaller.
     @objc open var hasNoDragOffset: Bool { return viewPortHandler.hasNoDragOffset }
->>>>>>> 9275d373
 
     open override var chartYMax: Double
     {

//
//  PieChartView.swift
//  Charts
//
//  Copyright 2015 Daniel Cohen Gindi & Philipp Jahoda
//  A port of MPAndroidChart for iOS
//  Licensed under Apache License 2.0
//
//  https://github.com/danielgindi/Charts
//

import Foundation
import CoreGraphics

#if !os(OSX)
    import UIKit
#endif

/// View that represents a pie chart. Draws cake like slices.
open class PieChartView: PieRadarChartViewBase
{
    /// rect object that represents the bounds of the piechart, needed for drawing the circle
    private var _circleBox = CGRect()
    
    /// flag indicating if entry labels should be drawn or not
    private var _drawEntryLabelsEnabled = true
    
    /// array that holds the width of each pie-slice in degrees
    private var _drawAngles = [CGFloat]()
    
    /// array that holds the absolute angle in degrees of each slice
    private var _absoluteAngles = [CGFloat]()
    
    /// if true, the hole inside the chart will be drawn
    private var _drawHoleEnabled = true
    
    private var _holeColor: NSUIColor? = NSUIColor.white
    
    /// Sets the color the entry labels are drawn with.
    private var _entryLabelColor: NSUIColor? = NSUIColor.white
    
    /// Sets the font the entry labels are drawn with.
    private var _entryLabelFont: NSUIFont? = NSUIFont(name: "HelveticaNeue", size: 13.0)
    
    /// if true, the hole will see-through to the inner tips of the slices
    private var _drawSlicesUnderHoleEnabled = false
    
    /// if true, the values inside the piechart are drawn as percent values
    private var _usePercentValuesEnabled = false
    
    /// variable for the text that is drawn in the center of the pie-chart
    private var _centerAttributedText: NSAttributedString?
    
    /// the offset on the x- and y-axis the center text has in dp.
    private var _centerTextOffset: CGPoint = CGPoint()
    
    /// indicates the size of the hole in the center of the piechart
    ///
    /// **default**: `0.5`
    private var _holeRadiusPercent = CGFloat(0.5)
    
    private var _transparentCircleColor: NSUIColor? = NSUIColor(white: 1.0, alpha: 105.0/255.0)
    
    /// the radius of the transparent circle next to the chart-hole in the center
    private var _transparentCircleRadiusPercent = CGFloat(0.55)
    
    /// if enabled, centertext is drawn
    private var _drawCenterTextEnabled = true
    
    private var _centerTextRadiusPercent: CGFloat = 1.0
    
    /// maximum angle for this pie
    private var _maxAngle: CGFloat = 360.0

    public override init(frame: CGRect)
    {
        super.init(frame: frame)
    }
    
    public required init?(coder aDecoder: NSCoder)
    {
        super.init(coder: aDecoder)
    }
    
    internal override func initialize()
    {
        super.initialize()
        
        renderer = PieChartRenderer(chart: self, animator: chartAnimator, viewPortHandler: viewPortHandler)

        self.highlighter = PieHighlighter(chart: self)
    }
    
    open override func draw(_ rect: CGRect)
    {
        super.draw(rect)
        
        if data === nil
        {
            return
        }
        
        let optionalContext = NSUIGraphicsGetCurrentContext()
        guard let context = optionalContext, let renderer = renderer else
        {
            return
        }
        
        renderer.drawData(context: context)
        
        if (valuesToHighlight())
        {
            renderer.drawHighlighted(context: context, indices: highlighted)
        }
        
        renderer.drawExtras(context: context)
        
        renderer.drawValues(context: context)
        
        legendRenderer.renderLegend(context: context)
        
        drawDescription(in: context)
        
        drawMarkers(context: context)
    }
    
    internal override func calculateOffsets()
    {
        super.calculateOffsets()
        
        // prevent nullpointer when no data set
        if data === nil
        {
            return
        }
        
        let radius = diameter / 2.0
        
        let c = self.centerOffsets
        
        let shift = (data as? PieChartData)?.dataSet?.selectionShift ?? 0.0
        
        // create the circle box that will contain the pie-chart (the bounds of the pie-chart)
        _circleBox.origin.x = (c.x - radius) + shift
        _circleBox.origin.y = (c.y - radius) + shift
        _circleBox.size.width = diameter - shift * 2.0
        _circleBox.size.height = diameter - shift * 2.0
    }
    
    internal override func calcMinMax()
    {
        calcAngles()
    }
    
    open override func getMarkerPosition(highlight: Highlight) -> CGPoint
    {
        let center = self.centerCircleBox
        var r = self.radius
        
        var off = r / 10.0 * 3.6
        
        if self.isDrawHoleEnabled
        {
            off = (r - (r * self.holeRadiusPercent)) / 2.0
        }
        
        r -= off // offset to keep things inside the chart
        
        let rotationAngle = self.rotationAngle
        
        let entryIndex = Int(highlight.x)
        
        // offset needed to center the drawn text in the slice
        let offset = drawAngles[entryIndex] / 2.0
        
        // calculate the text position
        let x = (r * cos(((rotationAngle + absoluteAngles[entryIndex] - offset) * CGFloat(chartAnimator.phaseY)).DEG2RAD) + center.x)
        let y = (r * sin(((rotationAngle + absoluteAngles[entryIndex] - offset) * CGFloat(chartAnimator.phaseY)).DEG2RAD) + center.y)

        return CGPoint(x: x, y: y)
    }
    
    /// calculates the needed angles for the chart slices
    private func calcAngles()
    {
        _drawAngles = [CGFloat]()
        _absoluteAngles = [CGFloat]()
        
        guard let data = data else { return }

        let entryCount = data.entryCount
        
        _drawAngles.reserveCapacity(entryCount)
        _absoluteAngles.reserveCapacity(entryCount)
        
        let yValueSum = (data as! PieChartData).yValueSum

        var cnt = 0

        for set in data
        {
            let entryCount = set.entryCount

            for j in 0 ..< entryCount
            {
                guard let e = set.entryForIndex(j) else { continue }
                
                _drawAngles.append(calcAngle(value: abs(e.y), yValueSum: yValueSum))

                if cnt == 0
                {
                    _absoluteAngles.append(_drawAngles[cnt])
                }
                else
                {
                    _absoluteAngles.append(_absoluteAngles[cnt - 1] + _drawAngles[cnt])
                }

                cnt += 1
            }
        }
    }
    
    /// Checks if the given index is set to be highlighted.
    @objc open func needsHighlight(index: Int) -> Bool
    {
        // no highlight
        if !valuesToHighlight()
        {
            return false
        }
        
        for i in 0 ..< highlighted.count
        {
            // check if the xvalue for the given dataset needs highlight
            if Int(highlighted[i].x) == index
            {
                return true
            }
        }
        
        return false
    }
    
    /// calculates the needed angle for a given value
    private func calcAngle(_ value: Double) -> CGFloat
    {
        return calcAngle(value: value, yValueSum: (data as! PieChartData).yValueSum)
    }
    
    /// calculates the needed angle for a given value
    private func calcAngle(value: Double, yValueSum: Double) -> CGFloat
    {
        return CGFloat(value) / CGFloat(yValueSum) * _maxAngle
    }
    
    /// This will throw an exception, PieChart has no XAxis object.
    open override var xAxis: XAxis
    {
        get { fatalError("PieChart has no XAxis") }
        set { fatalError("PieChart has no XAxis") }
    }
    
    open override func indexForAngle(_ angle: CGFloat) -> Int
    {
        // take the current angle of the chart into consideration
        let a = (angle - self.rotationAngle).normalizedAngle
        for i in 0 ..< _absoluteAngles.count
        {
            if _absoluteAngles[i] > a
            {
                return i
            }
        }
        
        return -1 // return -1 if no index found
    }
    
    /// - returns: The index of the DataSet this x-index belongs to.
    @objc open func dataSetIndexForIndex(_ xValue: Double) -> Int
    {
        var dataSets = data?.dataSets ?? []
        
        for i in 0 ..< dataSets.count
        {
            if (dataSets[i].entryForXValue(xValue, closestToY: Double.nan) !== nil)
            {
                return i
            }
        }
        
        return -1
    }
    
    /// - returns: An integer array of all the different angles the chart slices
    /// have the angles in the returned array determine how much space (of 360°)
    /// each slice takes
    @objc open var drawAngles: [CGFloat]
    {
        return _drawAngles
    }

    /// - returns: The absolute angles of the different chart slices (where the
    /// slices end)
    @objc open var absoluteAngles: [CGFloat]
    {
        return _absoluteAngles
    }
    
    /// The color for the hole that is drawn in the center of the PieChart (if enabled).
    /// 
    /// - note: Use holeTransparent with holeColor = nil to make the hole transparent.*
    @objc open var holeColor: NSUIColor?
    {
        get
        {
            return _holeColor
        }
        set
        {
            _holeColor = newValue
            setNeedsDisplay()
        }
    }
    
    /// if true, the hole will see-through to the inner tips of the slices
    ///
    /// **default**: `false`
    @objc open var drawSlicesUnderHoleEnabled: Bool
    {
        get
        {
            return _drawSlicesUnderHoleEnabled
        }
        set
        {
            _drawSlicesUnderHoleEnabled = newValue
            setNeedsDisplay()
        }
    }
    
    /// - returns: `true` if the inner tips of the slices are visible behind the hole, `false` if not.
    @objc open var isDrawSlicesUnderHoleEnabled: Bool
    {
        return drawSlicesUnderHoleEnabled
    }
    
    /// `true` if the hole in the center of the pie-chart is set to be visible, `false` ifnot
    @objc open var drawHoleEnabled: Bool
    {
        get
        {
            return _drawHoleEnabled
        }
        set
        {
            _drawHoleEnabled = newValue
            setNeedsDisplay()
        }
    }
    
    /// - returns: `true` if the hole in the center of the pie-chart is set to be visible, `false` ifnot
    @objc open var isDrawHoleEnabled: Bool
    {
        get
        {
            return drawHoleEnabled
        }
    }
    
    /// the text that is displayed in the center of the pie-chart
    @objc open var centerText: String?
    {
        get
        {
            return self.centerAttributedText?.string
        }
        set
        {
            var attrString: NSMutableAttributedString?
            if newValue == nil
            {
                attrString = nil
            }
            else
            {
                #if os(OSX)
                    let paragraphStyle = NSParagraphStyle.default.mutableCopy() as! NSMutableParagraphStyle
                    paragraphStyle.lineBreakMode = NSLineBreakMode.byTruncatingTail
                #else
                    let paragraphStyle = NSParagraphStyle.default.mutableCopy() as! NSMutableParagraphStyle
                    paragraphStyle.lineBreakMode = NSLineBreakMode.byTruncatingTail
                #endif
                paragraphStyle.alignment = .center
                
                attrString = NSMutableAttributedString(string: newValue!)
<<<<<<< HEAD
                attrString?.setAttributes([.foregroundColor: NSUIColor.black,
                                           .font: NSUIFont.systemFont(ofSize: 12.0),
                                           .paragraphStyle: paragraphStyle],
                                          range: NSMakeRange(0, attrString!.length))
=======
                attrString?.setAttributes([
                    NSAttributedString.Key.foregroundColor: NSUIColor.black,
                    NSAttributedString.Key.font: NSUIFont.systemFont(ofSize: 12.0),
                    NSAttributedString.Key.paragraphStyle: paragraphStyle
                    ], range: NSMakeRange(0, attrString!.length))
>>>>>>> fbec767b
            }
            self.centerAttributedText = attrString
        }
    }
    
    /// the text that is displayed in the center of the pie-chart
    @objc open var centerAttributedText: NSAttributedString?
    {
        get
        {
            return _centerAttributedText
        }
        set
        {
            _centerAttributedText = newValue
            setNeedsDisplay()
        }
    }
    
    /// Sets the offset the center text should have from it's original position in dp. Default x = 0, y = 0
    @objc open var centerTextOffset: CGPoint
    {
        get
        {
            return _centerTextOffset
        }
        set
        {
            _centerTextOffset = newValue
            setNeedsDisplay()
        }
    }
    
    /// `true` if drawing the center text is enabled
    @objc open var drawCenterTextEnabled: Bool
    {
        get
        {
            return _drawCenterTextEnabled
        }
        set
        {
            _drawCenterTextEnabled = newValue
            setNeedsDisplay()
        }
    }
    
    /// - returns: `true` if drawing the center text is enabled
    @objc open var isDrawCenterTextEnabled: Bool
    {
        get
        {
            return drawCenterTextEnabled
        }
    }
    
    internal override var requiredLegendOffset: CGFloat
    {
        return legend.font.pointSize * 2.0
    }
    
    internal override var requiredBaseOffset: CGFloat
    {
        return 0.0
    }
    
    open override var radius: CGFloat
    {
        return _circleBox.width / 2.0
    }
    
    /// - returns: The circlebox, the boundingbox of the pie-chart slices
    @objc open var circleBox: CGRect
    {
        return _circleBox
    }
    
    /// - returns: The center of the circlebox
    @objc open var centerCircleBox: CGPoint
    {
        return CGPoint(x: _circleBox.midX, y: _circleBox.midY)
    }
    
    /// the radius of the hole in the center of the piechart in percent of the maximum radius (max = the radius of the whole chart)
    /// 
    /// **default**: 0.5 (50%) (half the pie)
    @objc open var holeRadiusPercent: CGFloat
    {
        get
        {
            return _holeRadiusPercent
        }
        set
        {
            _holeRadiusPercent = newValue
            setNeedsDisplay()
        }
    }
    
    /// The color that the transparent-circle should have.
    ///
    /// **default**: `nil`
    @objc open var transparentCircleColor: NSUIColor?
    {
        get
        {
            return _transparentCircleColor
        }
        set
        {
            _transparentCircleColor = newValue
            setNeedsDisplay()
        }
    }
    
    /// the radius of the transparent circle that is drawn next to the hole in the piechart in percent of the maximum radius (max = the radius of the whole chart)
    /// 
    /// **default**: 0.55 (55%) -> means 5% larger than the center-hole by default
    @objc open var transparentCircleRadiusPercent: CGFloat
    {
        get
        {
            return _transparentCircleRadiusPercent
        }
        set
        {
            _transparentCircleRadiusPercent = newValue
            setNeedsDisplay()
        }
    }
        
    /// The color the entry labels are drawn with.
    @objc open var entryLabelColor: NSUIColor?
    {
        get { return _entryLabelColor }
        set
        {
            _entryLabelColor = newValue
            setNeedsDisplay()
        }
    }
    
    /// The font the entry labels are drawn with.
    @objc open var entryLabelFont: NSUIFont?
    {
        get { return _entryLabelFont }
        set
        {
            _entryLabelFont = newValue
            setNeedsDisplay()
        }
    }
    
    /// Set this to true to draw the enrty labels into the pie slices
    @objc open var drawEntryLabelsEnabled: Bool
    {
        get
        {
            return _drawEntryLabelsEnabled
        }
        set
        {
            _drawEntryLabelsEnabled = newValue
            setNeedsDisplay()
        }
    }
    
    /// - returns: `true` if drawing entry labels is enabled, `false` ifnot
    @objc open var isDrawEntryLabelsEnabled: Bool
    {
        get
        {
            return drawEntryLabelsEnabled
        }
    }
    
    /// If this is enabled, values inside the PieChart are drawn in percent and not with their original value. Values provided for the ValueFormatter to format are then provided in percent.
    @objc open var usePercentValuesEnabled: Bool
    {
        get
        {
            return _usePercentValuesEnabled
        }
        set
        {
            _usePercentValuesEnabled = newValue
            setNeedsDisplay()
        }
    }
    
    /// - returns: `true` if drawing x-values is enabled, `false` ifnot
    @objc open var isUsePercentValuesEnabled: Bool
    {
        get
        {
            return usePercentValuesEnabled
        }
    }
    
    /// the rectangular radius of the bounding box for the center text, as a percentage of the pie hole
    @objc open var centerTextRadiusPercent: CGFloat
    {
        get
        {
            return _centerTextRadiusPercent
        }
        set
        {
            _centerTextRadiusPercent = newValue
            setNeedsDisplay()
        }
    }
    
    /// The max angle that is used for calculating the pie-circle.
    /// 360 means it's a full pie-chart, 180 results in a half-pie-chart.
    /// **default**: 360.0
    @objc open var maxAngle: CGFloat
    {
        get
        {
            return _maxAngle
        }
        set
        {
            _maxAngle = newValue
            
            if _maxAngle > 360.0
            {
                _maxAngle = 360.0
            }
            
            if _maxAngle < 90.0
            {
                _maxAngle = 90.0
            }
        }
    }
    
    /// smallest pie slice angle that will have a label drawn in degrees, 0 by default
    @objc open var sliceTextDrawingThreshold: CGFloat = 0.0
    {
        didSet {
            setNeedsDisplay()
        }
    }
}<|MERGE_RESOLUTION|>--- conflicted
+++ resolved
@@ -394,18 +394,10 @@
                 paragraphStyle.alignment = .center
                 
                 attrString = NSMutableAttributedString(string: newValue!)
-<<<<<<< HEAD
                 attrString?.setAttributes([.foregroundColor: NSUIColor.black,
                                            .font: NSUIFont.systemFont(ofSize: 12.0),
                                            .paragraphStyle: paragraphStyle],
                                           range: NSMakeRange(0, attrString!.length))
-=======
-                attrString?.setAttributes([
-                    NSAttributedString.Key.foregroundColor: NSUIColor.black,
-                    NSAttributedString.Key.font: NSUIFont.systemFont(ofSize: 12.0),
-                    NSAttributedString.Key.paragraphStyle: paragraphStyle
-                    ], range: NSMakeRange(0, attrString!.length))
->>>>>>> fbec767b
             }
             self.centerAttributedText = attrString
         }

--- conflicted
+++ resolved
@@ -167,29 +167,10 @@
         
         let sliceAngle = self.sliceAngle
         
-<<<<<<< HEAD
-        let max = _data?.maxEntryCountSet?.entryCount ?? 0
+        let max = data?.maxEntryCountSet?.entryCount ?? 0
         return (0..<max).firstIndex {
             sliceAngle * CGFloat($0 + 1) - sliceAngle / 2.0 > a
-        } ?? max
-=======
-        let max = data?.maxEntryCountSet?.entryCount ?? 0
-        
-        var index = 0
-        
-        for i in 0..<max
-        {
-            let referenceAngle = sliceAngle * CGFloat(i + 1) - sliceAngle / 2.0
-            
-            if referenceAngle > a
-            {
-                index = i
-                break
-            }
-        }
-        
-        return index
->>>>>>> 9275d373
+        } ?? 0
     }
 
     /// The object that represents all y-labels of the RadarChart.
